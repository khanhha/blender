/**
 * $Id$
 *
 * ***** BEGIN GPL LICENSE BLOCK *****
 *
 * This program is free software; you can redistribute it and/or
 * modify it under the terms of the GNU General Public License
 * as published by the Free Software Foundation; either version 2
 * of the License, or (at your option) any later version.
 *
 * This program is distributed in the hope that it will be useful,
 * but WITHOUT ANY WARRANTY; without even the implied warranty of
 * MERCHANTABILITY or FITNESS FOR A PARTICULAR PURPOSE.  See the
 * GNU General Public License for more details.
 *
 * You should have received a copy of the GNU General Public License
 * along with this program; if not, write to the Free Software Foundation,
 * Inc., 59 Temple Place - Suite 330, Boston, MA  02111-1307, USA.
 *
 * The Original Code is Copyright (C) 2001-2002 by NaN Holding BV.
 * All rights reserved.
 *
 * The Original Code is: all of this file.
 *
 * Contributor(s): none yet.
 *
 * ***** END GPL LICENSE BLOCK *****
 */
#ifndef __RAS_MATERIALBUCKET
#define __RAS_MATERIALBUCKET

#include "RAS_TexVert.h"
#include "GEN_Map.h"
#include "STR_HashedString.h"
#include "SG_QList.h"

#include "MT_Transform.h"
#include "RAS_IPolygonMaterial.h"
#include "RAS_IRasterizer.h"
#include "RAS_Deformer.h"

#include <vector>
#include <set>
#include <list>
using namespace std;

/* Display List Slot */

class KX_ListSlot
{
protected:
	int m_refcount;
public:
	KX_ListSlot(){ m_refcount=1; }
	virtual ~KX_ListSlot() {}
	virtual int Release() { 
		if (--m_refcount > 0)
			return m_refcount;
		delete this;
		return 0;
	}
	virtual KX_ListSlot* AddRef() {
		m_refcount++;
		return this;
	}
	virtual void SetModified(bool mod)=0;
};

class RAS_DisplayArray;
class RAS_MeshSlot;
class RAS_MeshMaterial;
class RAS_MaterialBucket;
struct DerivedMesh;

/* An array with data used for OpenGL drawing */

class RAS_DisplayArray
{
public:
	vector<RAS_TexVert> m_vertex;
	vector<unsigned short> m_index;
	enum { LINE = 2, TRIANGLE = 3, QUAD = 4 } m_type;
	//RAS_MeshSlot *m_origSlot;
	int m_users;

	enum { BUCKET_MAX_INDEX = 65535 };
	enum { BUCKET_MAX_VERTEX = 65535 };
};

/* Entry of a RAS_MeshObject into RAS_MaterialBucket */
typedef std::vector<RAS_DisplayArray*>	RAS_DisplayArrayList;

// The QList is used to link the mesh slots to the object
// The DList is used to link the visible mesh slots to the material bucket
class RAS_MeshSlot : public SG_QList
{
	friend class RAS_ListRasterizer;
private:
	//  indices into display arrays
	int							m_startarray;
	int							m_endarray;
	int							m_startindex;
	int							m_endindex;
	int							m_startvertex;
	int							m_endvertex;
	RAS_DisplayArrayList		m_displayArrays;

	// for construction only
	RAS_DisplayArray*			m_currentArray;

public:
	// for rendering
	RAS_MaterialBucket*		m_bucket;
	RAS_MeshObject*			m_mesh;
	void*					m_clientObj;
	RAS_Deformer*			m_pDeformer;
	DerivedMesh*			m_pDerivedMesh;
	double*					m_OpenGLMatrix;
	// visibility
	bool					m_bVisible;
	bool					m_bCulled;
	// object color
	bool					m_bObjectColor;
	MT_Vector4				m_RGBAcolor;
	// display lists
	KX_ListSlot*			m_DisplayList;
	bool					m_bDisplayList;
	// joined mesh slots
	RAS_MeshSlot*			m_joinSlot;
	MT_Matrix4x4			m_joinInvTransform;
	list<RAS_MeshSlot*>		m_joinedSlots;

	RAS_MeshSlot();
	RAS_MeshSlot(const RAS_MeshSlot& slot);
	virtual ~RAS_MeshSlot();
	
	void init(RAS_MaterialBucket *bucket, int numverts);

	struct iterator {
		RAS_DisplayArray *array;
		RAS_TexVert *vertex;
		unsigned short *index;
		size_t startvertex;
		size_t endvertex;
		size_t totindex;
		size_t arraynum;
	};

	void begin(iterator& it);
	void next(iterator& it);
	bool end(iterator& it);

	/* used during construction */
	void SetDisplayArray(int numverts);
	RAS_DisplayArray *CurrentDisplayArray();
	void SetDeformer(RAS_Deformer* deformer);

	void AddPolygon(int numverts);
	int AddVertex(const RAS_TexVert& tv);
	void AddPolygonVertex(int offset);

	/* optimization */
	bool Split(bool force=false);
	bool Join(RAS_MeshSlot *target, MT_Scalar distance);
	bool Equals(RAS_MeshSlot *target);
#ifdef USE_SPLIT
	bool IsCulled();
<<<<<<< HEAD
=======
#else
	bool IsCulled() { return m_bCulled; }
#endif
>>>>>>> fba6a993
	void SetCulled(bool culled) { m_bCulled = culled; }
};

/* Used by RAS_MeshObject, to point to it's slots in a bucket */

class RAS_MeshMaterial
{
public:
	RAS_MeshSlot *m_baseslot;
	class RAS_MaterialBucket *m_bucket;
	GEN_Map<GEN_HashedPtr,RAS_MeshSlot*> m_slots;
};

/* Contains a list of display arrays with the same material,
 * and a mesh slot for each mesh that uses display arrays in
 * this bucket */

class RAS_MaterialBucket
{
public:
	RAS_MaterialBucket(RAS_IPolyMaterial* mat);
	virtual ~RAS_MaterialBucket();
	
	/* Bucket Sorting */
	struct less;
	typedef set<RAS_MaterialBucket*, less> Set;

	/* Material Properties */
	RAS_IPolyMaterial*		GetPolyMaterial() const;
	bool					IsAlpha() const;
	bool					IsZSort() const;
		
	/* Rendering */
	bool ActivateMaterial(const MT_Transform& cameratrans, RAS_IRasterizer* rasty,
		RAS_IRenderTools *rendertools);
	void RenderMeshSlot(const MT_Transform& cameratrans, RAS_IRasterizer* rasty,
		RAS_IRenderTools* rendertools, RAS_MeshSlot &ms);
	
	/* Mesh Slot Access */
	list<RAS_MeshSlot>::iterator msBegin();
	list<RAS_MeshSlot>::iterator msEnd();

	class RAS_MeshSlot*	AddMesh(int numverts);
	class RAS_MeshSlot* CopyMesh(class RAS_MeshSlot *ms);
	void				RemoveMesh(class RAS_MeshSlot* ms);
	void				Optimize(MT_Scalar distance);
	void				ActivateMesh(RAS_MeshSlot* slot)
	{
		m_activeMeshSlotsHead.AddBack(slot);
	}
	SG_DList&			GetActiveMeshSlots()
	{
		return m_activeMeshSlotsHead;
	}
	RAS_MeshSlot*		GetNextActiveMeshSlot()
	{
		return (RAS_MeshSlot*)m_activeMeshSlotsHead.Remove();
	}

private:
	list<RAS_MeshSlot>			m_meshSlots;			// all the mesh slots
	RAS_IPolyMaterial*			m_material;
	SG_DList					m_activeMeshSlotsHead;	// only those which must be rendered
	
};

#endif //__RAS_MATERIAL_BUCKET
<|MERGE_RESOLUTION|>--- conflicted
+++ resolved
@@ -165,12 +165,9 @@
 	bool Equals(RAS_MeshSlot *target);
 #ifdef USE_SPLIT
 	bool IsCulled();
-<<<<<<< HEAD
-=======
 #else
 	bool IsCulled() { return m_bCulled; }
 #endif
->>>>>>> fba6a993
 	void SetCulled(bool culled) { m_bCulled = culled; }
 };
 
