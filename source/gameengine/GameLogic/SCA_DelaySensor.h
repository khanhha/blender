/**
 * SCA_DelaySensor.h
 *
 * $Id$
 *
 * ***** BEGIN GPL LICENSE BLOCK *****
 *
 * This program is free software; you can redistribute it and/or
 * modify it under the terms of the GNU General Public License
 * as published by the Free Software Foundation; either version 2
 * of the License, or (at your option) any later version.
 *
 * This program is distributed in the hope that it will be useful,
 * but WITHOUT ANY WARRANTY; without even the implied warranty of
 * MERCHANTABILITY or FITNESS FOR A PARTICULAR PURPOSE.  See the
 * GNU General Public License for more details.
 *
 * You should have received a copy of the GNU General Public License
 * along with this program; if not, write to the Free Software Foundation,
 * Inc., 59 Temple Place - Suite 330, Boston, MA  02111-1307, USA.
 *
 * The Original Code is Copyright (C) 2001-2002 by NaN Holding BV.
 * All rights reserved.
 *
 * The Original Code is: all of this file.
 *
 * Contributor(s): none yet.
 *
 * ***** END GPL LICENSE BLOCK *****
 */

#ifndef __KX_DELAYSENSOR
#define __KX_DELAYSENSOR
#include "SCA_ISensor.h"

class SCA_DelaySensor : public SCA_ISensor
{
	Py_Header;
	bool			m_lastResult;
	bool			m_repeat;
	int				m_delay; 
	int				m_duration;
	int				m_frameCount;

public:
	SCA_DelaySensor(class SCA_EventManager* eventmgr,
					SCA_IObject* gameobj,
					int delay,
					int duration,
					bool repeat,
					PyTypeObject* T =&Type);
	virtual ~SCA_DelaySensor();
	virtual CValue* GetReplica();
	virtual bool Evaluate(CValue* event);
	virtual bool IsPositiveTrigger();
	virtual void Init();


	/* --------------------------------------------------------------------- */
	/* Python interface ---------------------------------------------------- */
	/* --------------------------------------------------------------------- */
	
<<<<<<< HEAD
	virtual PyObject* _getattr(const STR_String& attr);
	virtual int _setattr(const STR_String& attr, PyObject *value);
=======
	virtual PyObject* _getattr(const char *attr);
	virtual int _setattr(const char *attr, PyObject *value);
>>>>>>> 28f6d223

	/* setProperty */
	KX_PYMETHOD_DOC(SCA_DelaySensor,SetDelay);
	KX_PYMETHOD_DOC(SCA_DelaySensor,SetDuration);
	KX_PYMETHOD_DOC(SCA_DelaySensor,SetRepeat);
	/* getProperty */
	KX_PYMETHOD_DOC_NOARGS(SCA_DelaySensor,GetDelay);
	KX_PYMETHOD_DOC_NOARGS(SCA_DelaySensor,GetDuration);
	KX_PYMETHOD_DOC_NOARGS(SCA_DelaySensor,GetRepeat);

};

#endif //__KX_ALWAYSSENSOR
<|MERGE_RESOLUTION|>--- conflicted
+++ resolved
@@ -60,13 +60,8 @@
 	/* Python interface ---------------------------------------------------- */
 	/* --------------------------------------------------------------------- */
 	
-<<<<<<< HEAD
-	virtual PyObject* _getattr(const STR_String& attr);
-	virtual int _setattr(const STR_String& attr, PyObject *value);
-=======
 	virtual PyObject* _getattr(const char *attr);
 	virtual int _setattr(const char *attr, PyObject *value);
->>>>>>> 28f6d223
 
 	/* setProperty */
 	KX_PYMETHOD_DOC(SCA_DelaySensor,SetDelay);
