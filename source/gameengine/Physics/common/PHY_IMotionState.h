/**
 * $Id$
 *
 * ***** BEGIN GPL LICENSE BLOCK *****
 *
 * This program is free software; you can redistribute it and/or
 * modify it under the terms of the GNU General Public License
 * as published by the Free Software Foundation; either version 2
 * of the License, or (at your option) any later version.
 *
 * This program is distributed in the hope that it will be useful,
 * but WITHOUT ANY WARRANTY; without even the implied warranty of
 * MERCHANTABILITY or FITNESS FOR A PARTICULAR PURPOSE.  See the
 * GNU General Public License for more details.
 *
 * You should have received a copy of the GNU General Public License
 * along with this program; if not, write to the Free Software Foundation,
 * Inc., 59 Temple Place - Suite 330, Boston, MA  02111-1307, USA.
 *
 * The Original Code is Copyright (C) 2001-2002 by NaN Holding BV.
 * All rights reserved.
 *
 * The Original Code is: all of this file.
 *
 * Contributor(s): none yet.
 *
 * ***** END GPL LICENSE BLOCK *****
 */
#ifndef PHY__MOTIONSTATE_H
#define PHY__MOTIONSTATE_H

/**
	PHY_IMotionState is the Interface to explicitly synchronize the world transformation.
	Default implementations for mayor graphics libraries like OpenGL and DirectX can be provided.
*/
class	PHY_IMotionState

{
	public:
		
		virtual ~PHY_IMotionState();

		virtual void	getWorldPosition(float& posX,float& posY,float& posZ)=0;
		virtual void	getWorldScaling(float& scaleX,float& scaleY,float& scaleZ)=0;
		virtual void	getWorldOrientation(float& quatIma0,float& quatIma1,float& quatIma2,float& quatReal)=0;
		// ori = array 12 floats, [0..3] = first column + 0, [4..7] = second colum, [8..11] = third column
		virtual void	getWorldOrientation(float* ori)=0;
<<<<<<< HEAD
=======
		virtual	void	setWorldOrientation(const float* ori)=0;
>>>>>>> fba6a993
		
		virtual void	setWorldPosition(float posX,float posY,float posZ)=0;
		virtual	void	setWorldOrientation(float quatIma0,float quatIma1,float quatIma2,float quatReal)=0;


		virtual	void	calculateWorldTransformations()=0;
};

#endif //PHY__MOTIONSTATE_H
<|MERGE_RESOLUTION|>--- conflicted
+++ resolved
@@ -45,10 +45,7 @@
 		virtual void	getWorldOrientation(float& quatIma0,float& quatIma1,float& quatIma2,float& quatReal)=0;
 		// ori = array 12 floats, [0..3] = first column + 0, [4..7] = second colum, [8..11] = third column
 		virtual void	getWorldOrientation(float* ori)=0;
-<<<<<<< HEAD
-=======
 		virtual	void	setWorldOrientation(const float* ori)=0;
->>>>>>> fba6a993
 		
 		virtual void	setWorldPosition(float posX,float posY,float posZ)=0;
 		virtual	void	setWorldOrientation(float quatIma0,float quatIma1,float quatIma2,float quatReal)=0;
