/*
 * $Id$
 *
 * ***** BEGIN GPL LICENSE BLOCK *****
 *
 * This program is free software; you can redistribute it and/or
 * modify it under the terms of the GNU General Public License
 * as published by the Free Software Foundation; either version 2
 * of the License, or (at your option) any later version.
 *
 * This program is distributed in the hope that it will be useful,
 * but WITHOUT ANY WARRANTY; without even the implied warranty of
 * MERCHANTABILITY or FITNESS FOR A PARTICULAR PURPOSE.  See the
 * GNU General Public License for more details.
 *
 * You should have received a copy of the GNU General Public License
 * along with this program; if not, write to the Free Software Foundation,
 * Inc., 51 Franklin Street, Fifth Floor, Boston, MA 02110-1301, USA.
 *
 * Contributor(s): Brecht Van Lommel
 *
 * ***** END GPL LICENSE BLOCK *****
 */

#include <stdlib.h>

#include "RNA_define.h"
#include "RNA_enum_types.h"

#include "rna_internal.h"

#include "DNA_image_types.h"
#include "DNA_scene_types.h"

#include "BKE_context.h"
#include "BKE_depsgraph.h"
#include "BKE_image.h"

#include "WM_types.h"

static EnumPropertyItem image_source_items[]= {
	{IMA_SRC_FILE, "FILE", 0, "File", "Single image file"},
	{IMA_SRC_SEQUENCE, "SEQUENCE", 0, "Sequence", "Multiple image files, as a sequence"},
	{IMA_SRC_MOVIE, "MOVIE", 0, "Movie", "Movie file"},
	{IMA_SRC_GENERATED, "GENERATED", 0, "Generated", "Generated image"},
	{IMA_SRC_VIEWER, "VIEWER", 0, "Viewer", "Compositing node viewer"},
	{0, NULL, 0, NULL, NULL}};

#ifdef RNA_RUNTIME

#include "IMB_imbuf_types.h"

static void rna_Image_animated_update(Main *bmain, Scene *scene, PointerRNA *ptr)
{
	Image *ima= (Image*)ptr->data;
	int  nr;

	if(ima->flag & IMA_TWINANIM) {
		nr= ima->xrep*ima->yrep;
		if(ima->twsta>=nr) ima->twsta= 1;
		if(ima->twend>=nr) ima->twend= nr-1;
		if(ima->twsta>ima->twend) ima->twsta= 1;
	}
}

static int rna_Image_dirty_get(PointerRNA *ptr)
{
	Image *ima= (Image*)ptr->data;
	ImBuf *ibuf;

	for(ibuf=ima->ibufs.first; ibuf; ibuf=ibuf->next)
		if(ibuf->userflags & IB_BITMAPDIRTY)
			return 1;
	
	return 0;
}

static void rna_Image_source_update(Main *bmain, Scene *scene, PointerRNA *ptr)
{
	Image *ima= ptr->id.data;
	BKE_image_signal(ima, NULL, IMA_SIGNAL_SRC_CHANGE);
	DAG_id_tag_update(&ima->id, 0);
}

static void rna_Image_fields_update(Main *bmain, Scene *scene, PointerRNA *ptr)
{
	Image *ima= ptr->id.data;
	ImBuf *ibuf;
	void *lock;

	ibuf= BKE_image_acquire_ibuf(ima, NULL, &lock);

	if(ibuf) {
		short nr= 0;

		if(!(ima->flag & IMA_FIELDS) && (ibuf->flags & IB_fields)) nr= 1;
		if((ima->flag & IMA_FIELDS) && !(ibuf->flags & IB_fields)) nr= 1;

		if(nr)
			BKE_image_signal(ima, NULL, IMA_SIGNAL_FREE);
	}

	BKE_image_release_ibuf(ima, lock);
}

static void rna_Image_reload_update(Main *bmain, Scene *scene, PointerRNA *ptr)
{
	Image *ima= ptr->id.data;
	BKE_image_signal(ima, NULL, IMA_SIGNAL_RELOAD);
	DAG_id_tag_update(&ima->id, 0);
}

static void rna_Image_generated_update(Main *bmain, Scene *scene, PointerRNA *ptr)
{
	Image *ima= ptr->id.data;
	BKE_image_signal(ima, NULL, IMA_SIGNAL_FREE);
}

static void rna_ImageUser_update(Main *bmain, Scene *scene, PointerRNA *ptr)
{
	ImageUser *iuser= ptr->data;

	BKE_image_user_calc_frame(iuser, scene->r.cfra, 0);
}


char *rna_ImageUser_path(PointerRNA *ptr)
{
	if (ptr->id.data) {
		// ImageUser *iuser= ptr->data;
		
		switch(GS(((ID *)ptr->id.data)->name)) {
		case ID_TE:
			return BLI_strdup("image_user");
		}
	}
	
	return BLI_strdup("");
}

static EnumPropertyItem *rna_Image_source_itemf(bContext *C, PointerRNA *ptr, int *free)
{
	Image *ima= (Image*)ptr->data;
	EnumPropertyItem *item= NULL;
	int totitem= 0;
	
	if(ima->source == IMA_SRC_VIEWER) {
		RNA_enum_items_add_value(&item, &totitem, image_source_items, IMA_SRC_VIEWER);
	}
	else {
		RNA_enum_items_add_value(&item, &totitem, image_source_items, IMA_SRC_FILE);
		RNA_enum_items_add_value(&item, &totitem, image_source_items, IMA_SRC_SEQUENCE);
		RNA_enum_items_add_value(&item, &totitem, image_source_items, IMA_SRC_MOVIE);
		RNA_enum_items_add_value(&item, &totitem, image_source_items, IMA_SRC_GENERATED);
	}

	RNA_enum_item_end(&item, &totitem);
	*free= 1;

	return item;
}

static int rna_Image_file_format_get(PointerRNA *ptr)
{
	Image *image= (Image*)ptr->data;
	ImBuf *ibuf= BKE_image_get_ibuf(image, NULL);
	return BKE_ftype_to_imtype(ibuf ? ibuf->ftype : 0);
}

static void rna_Image_file_format_set(PointerRNA *ptr, int value)
{
	Image *image= (Image*)ptr->data;
	if(BKE_imtype_is_movie(value) == 0) { /* should be able to throw an error here */
		ImBuf *ibuf;
		int ftype= BKE_imtype_to_ftype(value);

		/*
		ibuf= BKE_image_get_ibuf(image, NULL);
		if(ibuf)
			ibuf->ftype= ftype;
		*/

		/* to be safe change all buffer file types */
		for(ibuf= image->ibufs.first; ibuf; ibuf= ibuf->next) {
			ibuf->ftype= ftype;
		}
	}
}

static int rna_Image_has_data_get(PointerRNA *ptr)
{
	Image *im= (Image*)ptr->data;

	if (im->ibufs.first)
		return 1;

	return 0;
}

static void rna_Image_size_get(PointerRNA *ptr,int *values)
{
	Image *im= (Image*)ptr->data;
	ImBuf *ibuf;
	void *lock;

	ibuf = BKE_image_acquire_ibuf(im, NULL , &lock);
	if (ibuf) {
		values[0]= ibuf->x;
		values[1]= ibuf->y;
	}
	else {
		values[0]= 0;
		values[1]= 0;
	}

	BKE_image_release_ibuf(im, lock);
}


static int rna_Image_depth_get(PointerRNA *ptr)
{
	Image *im= (Image*)ptr->data;
	ImBuf *ibuf;
	void *lock;
	int depth;
	
	ibuf= BKE_image_acquire_ibuf(im, NULL, &lock);

	if(!ibuf)
		depth= 0;
	else if(ibuf->rect_float)
		depth= 128;
	else
		depth= ibuf->depth;

	BKE_image_release_ibuf(im, lock);

	return depth;
}

#else

static void rna_def_imageuser(BlenderRNA *brna)
{
	StructRNA *srna;
	PropertyRNA *prop;

	srna= RNA_def_struct(brna, "ImageUser", NULL);
	RNA_def_struct_ui_text(srna, "Image User", "Parameters defining how an Image datablock is used by another datablock");
	RNA_def_struct_path_func(srna, "rna_ImageUser_path");

	prop= RNA_def_property(srna, "use_auto_refresh", PROP_BOOLEAN, PROP_NONE);
	RNA_def_property_boolean_sdna(prop, NULL, "flag", IMA_ANIM_ALWAYS);
	RNA_def_property_ui_text(prop, "Auto Refresh", "Always refresh image on frame changes");
	RNA_def_property_update(prop, 0, "rna_ImageUser_update");

	/* animation */
	prop= RNA_def_property(srna, "use_cyclic", PROP_BOOLEAN, PROP_NONE);
	RNA_def_property_boolean_sdna(prop, NULL, "cycl", 0);
	RNA_def_property_ui_text(prop, "Cyclic", "Cycle the images in the movie");
	RNA_def_property_update(prop, 0, "rna_ImageUser_update");

	prop= RNA_def_property(srna, "frame_duration", PROP_INT, PROP_NONE);
	RNA_def_property_int_sdna(prop, NULL, "frames");
	RNA_def_property_range(prop, 0, MAXFRAMEF);
	RNA_def_property_ui_text(prop, "Frames", "Sets the number of images of a movie to use");
	RNA_def_property_update(prop, 0, "rna_ImageUser_update");

	prop= RNA_def_property(srna, "frame_offset", PROP_INT, PROP_NONE);
	RNA_def_property_int_sdna(prop, NULL, "offset");
	RNA_def_property_range(prop, MINAFRAMEF, MAXFRAMEF);
	RNA_def_property_ui_text(prop, "Offset", "Offsets the number of the frame to use in the animation");
	RNA_def_property_update(prop, 0, "rna_ImageUser_update");

	prop= RNA_def_property(srna, "frame_start", PROP_INT, PROP_TIME);
	RNA_def_property_int_sdna(prop, NULL, "sfra");
	RNA_def_property_range(prop, MINAFRAMEF, MAXFRAMEF);
	RNA_def_property_ui_text(prop, "Start Frame", "Sets the global starting frame of the movie/sequence, assuming first picture has a #1");
	RNA_def_property_update(prop, 0, "rna_ImageUser_update");

	prop= RNA_def_property(srna, "fields_per_frame", PROP_INT, PROP_NONE);
	RNA_def_property_int_sdna(prop, NULL, "fie_ima");
<<<<<<< HEAD
	RNA_def_property_range(prop, 1, MAXFRAMEF);
=======
	RNA_def_property_range(prop, 1, 200);
>>>>>>> 2198cfdb
	RNA_def_property_ui_text(prop, "Fields per Frame", "The number of fields per rendered frame (2 fields is 1 image)");
	RNA_def_property_update(prop, 0, "rna_ImageUser_update");

	prop= RNA_def_property(srna, "multilayer_layer", PROP_INT, PROP_UNSIGNED);
	RNA_def_property_int_sdna(prop, NULL, "layer");
	RNA_def_property_clear_flag(prop, PROP_EDITABLE); /* image_multi_cb */
	RNA_def_property_ui_text(prop, "Layer", "Layer in multilayer image");

	prop= RNA_def_property(srna, "multilayer_pass", PROP_INT, PROP_UNSIGNED);
	RNA_def_property_int_sdna(prop, NULL, "pass");
	RNA_def_property_clear_flag(prop, PROP_EDITABLE); /* image_multi_cb */
	RNA_def_property_ui_text(prop, "Pass", "Pass in multilayer image");
}

static void rna_def_image(BlenderRNA *brna)
{
	StructRNA *srna;
	PropertyRNA *prop;
	static const EnumPropertyItem prop_type_items[]= {
		{IMA_TYPE_IMAGE, "IMAGE", 0, "Image", ""},
		{IMA_TYPE_MULTILAYER, "MULTILAYER", 0, "Multilayer", ""},
		{IMA_TYPE_UV_TEST, "UV_TEST", 0, "UV Test", ""},
		{IMA_TYPE_R_RESULT, "RENDER_RESULT", 0, "Render Result", ""},
		{IMA_TYPE_COMPOSITE, "COMPOSITING", 0, "Compositing", ""},
		{0, NULL, 0, NULL, NULL}};
	static const EnumPropertyItem prop_generated_type_items[]= {
		{0, "BLANK", 0, "Blank", "Generate a blank image"},
		{1, "UV_GRID", 0, "UV Grid", "Generated grid to test UV mappings"},
		{2, "COLOR_GRID", 0, "Color Grid", "Generated improved UV grid to test UV mappings"},
		{0, NULL, 0, NULL, NULL}};
	static const EnumPropertyItem prop_mapping_items[]= {
		{0, "UV", 0, "UV Coordinates", "Use UV coordinates for mapping the image"},
		{IMA_REFLECT, "REFLECTION", 0, "Reflection", "Use reflection mapping for mapping the image"},
		{0, NULL, 0, NULL, NULL}};
	static const EnumPropertyItem prop_field_order_items[]= {
		{0, "EVEN", 0, "Upper First", "Upper field first"},
		{IMA_STD_FIELD, "ODD", 0, "Lower First", "Lower field first"},
		{0, NULL, 0, NULL, NULL}};

	srna= RNA_def_struct(brna, "Image", "ID");
	RNA_def_struct_ui_text(srna, "Image", "Image datablock referencing an external or packed image");
	RNA_def_struct_ui_icon(srna, ICON_IMAGE_DATA);

	prop= RNA_def_property(srna, "filepath", PROP_STRING, PROP_FILEPATH);
	RNA_def_property_string_sdna(prop, NULL, "name");
	RNA_def_property_ui_text(prop, "File Name", "Image/Movie file name");
	RNA_def_property_update(prop, NC_IMAGE|ND_DISPLAY, "rna_Image_reload_update");

	/* eek. this is horrible but needed so we can save to a new name without blanking the data :( */
	prop= RNA_def_property(srna, "filepath_raw", PROP_STRING, PROP_FILEPATH);
	RNA_def_property_string_sdna(prop, NULL, "name");
	RNA_def_property_ui_text(prop, "File Name", "Image/Movie file name (without data refreshing)");

	prop= RNA_def_property(srna, "file_format", PROP_ENUM, PROP_NONE);
	RNA_def_property_enum_items(prop, image_type_items);
	RNA_def_property_enum_funcs(prop, "rna_Image_file_format_get", "rna_Image_file_format_set", NULL);
	RNA_def_property_ui_text(prop, "File Format", "Format used for re-saving this file");

	prop= RNA_def_property(srna, "source", PROP_ENUM, PROP_NONE);
	RNA_def_property_enum_items(prop, image_source_items);
	RNA_def_property_enum_funcs(prop, NULL, NULL, "rna_Image_source_itemf");
	RNA_def_property_ui_text(prop, "Source", "Where the image comes from");
	RNA_def_property_update(prop, NC_IMAGE|ND_DISPLAY, "rna_Image_source_update");

	prop= RNA_def_property(srna, "type", PROP_ENUM, PROP_NONE);
	RNA_def_property_enum_items(prop, prop_type_items);
	RNA_def_property_clear_flag(prop, PROP_EDITABLE);
	RNA_def_property_ui_text(prop, "Type", "How to generate the image");
	RNA_def_property_update(prop, NC_IMAGE|ND_DISPLAY, NULL);

	prop= RNA_def_property(srna, "packed_file", PROP_POINTER, PROP_NONE);
	RNA_def_property_pointer_sdna(prop, NULL, "packedfile");
	RNA_def_property_ui_text(prop, "Packed File", "");
	
	prop= RNA_def_property(srna, "field_order", PROP_ENUM, PROP_NONE);
	RNA_def_property_enum_bitflag_sdna(prop, NULL, "flag");
	RNA_def_property_enum_items(prop, prop_field_order_items);
	RNA_def_property_ui_text(prop, "Field Order", "Order of video fields. Select which lines are displayed first");
	RNA_def_property_update(prop, NC_IMAGE|ND_DISPLAY, NULL);
	
	/* booleans */
	prop= RNA_def_property(srna, "use_fields", PROP_BOOLEAN, PROP_NONE);
	RNA_def_property_boolean_sdna(prop, NULL, "flag", IMA_FIELDS);
	RNA_def_property_ui_text(prop, "Fields", "Use fields of the image");
	RNA_def_property_update(prop, NC_IMAGE|ND_DISPLAY, "rna_Image_fields_update");

	prop= RNA_def_property(srna, "use_premultiply", PROP_BOOLEAN, PROP_NONE);
	RNA_def_property_boolean_sdna(prop, NULL, "flag", IMA_DO_PREMUL);
	RNA_def_property_ui_text(prop, "Premultiply", "Convert RGB from key alpha to premultiplied alpha");
	RNA_def_property_update(prop, NC_IMAGE|ND_DISPLAY, "rna_Image_reload_update");

	prop= RNA_def_property(srna, "is_dirty", PROP_BOOLEAN, PROP_NONE);
	RNA_def_property_boolean_funcs(prop, "rna_Image_dirty_get", NULL);
	RNA_def_property_clear_flag(prop, PROP_EDITABLE);
	RNA_def_property_ui_text(prop, "Dirty", "Image has changed and is not saved");

	/* generated image (image_generated_change_cb) */
	prop= RNA_def_property(srna, "generated_type", PROP_ENUM, PROP_NONE);
	RNA_def_property_enum_sdna(prop, NULL, "gen_type");
	RNA_def_property_enum_items(prop, prop_generated_type_items);
	RNA_def_property_ui_text(prop, "Generated Type", "Generated image type");
	RNA_def_property_update(prop, NC_IMAGE|ND_DISPLAY, "rna_Image_generated_update");

	prop= RNA_def_property(srna, "generated_width", PROP_INT, PROP_NONE);
	RNA_def_property_int_sdna(prop, NULL, "gen_x");
	RNA_def_property_range(prop, 1, 16384);
	RNA_def_property_ui_text(prop, "Generated Width", "Generated image width");
	RNA_def_property_update(prop, NC_IMAGE|ND_DISPLAY, "rna_Image_generated_update");

	prop= RNA_def_property(srna, "generated_height", PROP_INT, PROP_NONE);
	RNA_def_property_int_sdna(prop, NULL, "gen_y");
	RNA_def_property_range(prop, 1, 16384);
	RNA_def_property_ui_text(prop, "Generated Height", "Generated image height");
	RNA_def_property_update(prop, NC_IMAGE|ND_DISPLAY, "rna_Image_generated_update");

	/* realtime properties */
	prop= RNA_def_property(srna, "mapping", PROP_ENUM, PROP_NONE);
	RNA_def_property_enum_bitflag_sdna(prop, NULL, "flag");
	RNA_def_property_enum_items(prop, prop_mapping_items);
	RNA_def_property_ui_text(prop, "Mapping", "Mapping type to use for this image in the game engine");
	RNA_def_property_update(prop, NC_IMAGE|ND_DISPLAY, NULL);

	prop= RNA_def_property(srna, "display_aspect", PROP_FLOAT, PROP_XYZ);
	RNA_def_property_float_sdna(prop, NULL, "aspx");
	RNA_def_property_array(prop, 2);
	RNA_def_property_range(prop, 0.1f, 5000.0f);
	RNA_def_property_ui_text(prop, "Display Aspect", "Display Aspect for this image, does not affect rendering");
	RNA_def_property_update(prop, NC_IMAGE|ND_DISPLAY, NULL);

	prop= RNA_def_property(srna, "use_animation", PROP_BOOLEAN, PROP_NONE);
	RNA_def_property_boolean_sdna(prop, NULL, "tpageflag", IMA_TWINANIM);
	RNA_def_property_ui_text(prop, "Animated", "Use as animated texture in the game engine");
	RNA_def_property_update(prop, NC_IMAGE|ND_DISPLAY, "rna_Image_animated_update");

	prop= RNA_def_property(srna, "frame_start", PROP_INT, PROP_NONE);
	RNA_def_property_int_sdna(prop, NULL, "twsta");
	RNA_def_property_range(prop, 0, 128);
	RNA_def_property_ui_text(prop, "Animation Start", "Start frame of an animated texture");
	RNA_def_property_update(prop, NC_IMAGE|ND_DISPLAY, "rna_Image_animated_update");

	prop= RNA_def_property(srna, "frame_end", PROP_INT, PROP_NONE);
	RNA_def_property_int_sdna(prop, NULL, "twend");
	RNA_def_property_range(prop, 0, 128);
	RNA_def_property_ui_text(prop, "Animation End", "End frame of an animated texture");
	RNA_def_property_update(prop, NC_IMAGE|ND_DISPLAY, "rna_Image_animated_update");

	prop= RNA_def_property(srna, "fps", PROP_INT, PROP_NONE);
	RNA_def_property_int_sdna(prop, NULL, "animspeed");
	RNA_def_property_range(prop, 1, 100);
	RNA_def_property_ui_text(prop, "Animation Speed", "Speed of the animation in frames per second");
	RNA_def_property_update(prop, NC_IMAGE|ND_DISPLAY, NULL);

	prop= RNA_def_property(srna, "use_tiles", PROP_BOOLEAN, PROP_NONE);
	RNA_def_property_boolean_sdna(prop, NULL, "tpageflag", IMA_TILES);
	RNA_def_property_ui_text(prop, "Tiles", "Use of tilemode for faces (default shift-LMB to pick the tile for selected faces)");
	RNA_def_property_update(prop, NC_IMAGE|ND_DISPLAY, NULL);

	prop= RNA_def_property(srna, "tiles_x", PROP_INT, PROP_NONE);
	RNA_def_property_int_sdna(prop, NULL, "xrep");
	RNA_def_property_range(prop, 1, 16);
	RNA_def_property_ui_text(prop, "Tiles X", "Degree of repetition in the X direction");
	RNA_def_property_update(prop, NC_IMAGE|ND_DISPLAY, NULL);

	prop= RNA_def_property(srna, "tiles_y", PROP_INT, PROP_NONE);
	RNA_def_property_int_sdna(prop, NULL, "yrep");
	RNA_def_property_range(prop, 1, 16);
	RNA_def_property_ui_text(prop, "Tiles Y", "Degree of repetition in the Y direction");
	RNA_def_property_update(prop, NC_IMAGE|ND_DISPLAY, NULL);

	prop= RNA_def_property(srna, "use_clamp_x", PROP_BOOLEAN, PROP_NONE);
	RNA_def_property_boolean_sdna(prop, NULL, "tpageflag", IMA_CLAMP_U);
	RNA_def_property_ui_text(prop, "Clamp X", "Disable texture repeating horizontally");
	RNA_def_property_update(prop, NC_IMAGE|ND_DISPLAY, NULL);

	prop= RNA_def_property(srna, "use_clamp_y", PROP_BOOLEAN, PROP_NONE);
	RNA_def_property_boolean_sdna(prop, NULL, "tpageflag", IMA_CLAMP_V);
	RNA_def_property_ui_text(prop, "Clamp Y", "Disable texture repeating vertically");
	RNA_def_property_update(prop, NC_IMAGE|ND_DISPLAY, NULL);

	prop= RNA_def_property(srna, "bindcode", PROP_INT, PROP_UNSIGNED);
	RNA_def_property_int_sdna(prop, NULL, "bindcode");
	RNA_def_property_clear_flag(prop, PROP_EDITABLE);
	RNA_def_property_ui_text(prop, "Bindcode", "OpenGL bindcode");
	RNA_def_property_update(prop, NC_IMAGE|ND_DISPLAY, NULL);

	/*
	   Image.has_data and Image.depth are temporary,
	   Update import_obj.py when they are replaced (Arystan)
	*/
	prop= RNA_def_property(srna, "has_data", PROP_BOOLEAN, PROP_NONE);
	RNA_def_property_boolean_funcs(prop, "rna_Image_has_data_get", NULL);
	RNA_def_property_clear_flag(prop, PROP_EDITABLE);
	RNA_def_property_ui_text(prop, "Has data", "True if this image has data");

	prop= RNA_def_property(srna, "depth", PROP_INT, PROP_UNSIGNED);
	RNA_def_property_int_funcs(prop, "rna_Image_depth_get", NULL, NULL);
	RNA_def_property_ui_text(prop, "Depth", "Image bit depth");
	RNA_def_property_clear_flag(prop, PROP_EDITABLE);

	prop= RNA_def_int_vector(srna, "size" , 2 , NULL , 0, 0, "Size" , "Width and height in pixels, zero when image data cant be loaded" , 0 , 0);
	RNA_def_property_int_funcs(prop, "rna_Image_size_get" , NULL, NULL);
	RNA_def_property_clear_flag(prop, PROP_EDITABLE);

	RNA_api_image(srna);
}

void RNA_def_image(BlenderRNA *brna)
{
	rna_def_image(brna);
	rna_def_imageuser(brna);
}

#endif
<|MERGE_RESOLUTION|>--- conflicted
+++ resolved
@@ -280,11 +280,7 @@
 
 	prop= RNA_def_property(srna, "fields_per_frame", PROP_INT, PROP_NONE);
 	RNA_def_property_int_sdna(prop, NULL, "fie_ima");
-<<<<<<< HEAD
-	RNA_def_property_range(prop, 1, MAXFRAMEF);
-=======
 	RNA_def_property_range(prop, 1, 200);
->>>>>>> 2198cfdb
 	RNA_def_property_ui_text(prop, "Fields per Frame", "The number of fields per rendered frame (2 fields is 1 image)");
 	RNA_def_property_update(prop, 0, "rna_ImageUser_update");
 
