/*
 * ***** BEGIN GPL LICENSE BLOCK *****
 *
 * This program is free software; you can redistribute it and/or
 * modify it under the terms of the GNU General Public License
 * as published by the Free Software Foundation; either version 2
 * of the License, or (at your option) any later version.
 *
 * This program is distributed in the hope that it will be useful,
 * but WITHOUT ANY WARRANTY; without even the implied warranty of
 * MERCHANTABILITY or FITNESS FOR A PARTICULAR PURPOSE.  See the
 * GNU General Public License for more details.
 *
 * You should have received a copy of the GNU General Public License
 * along with this program; if not, write to the Free Software Foundation,
 * Inc., 51 Franklin Street, Fifth Floor, Boston, MA 02110-1301, USA.
 *
 * Contributor(s): Blender Foundation (2008).
 *
 * ***** END GPL LICENSE BLOCK *****
 */

/** \file blender/makesrna/intern/rna_color.c
 *  \ingroup RNA
 */


#include <stdlib.h>
#include <stdio.h>

#include "RNA_define.h"
#include "rna_internal.h"

#include "DNA_color_types.h"
#include "DNA_texture_types.h"

#ifdef RNA_RUNTIME

#include "RNA_access.h"

#include "DNA_material_types.h"
#include "DNA_node_types.h"

#include "MEM_guardedalloc.h"

#include "BKE_colortools.h"
#include "BKE_depsgraph.h"
#include "BKE_node.h"
#include "BKE_texture.h"
#include "BKE_linestyle.h"

#include "WM_api.h"
#include "WM_types.h"

#include "ED_node.h"

static int rna_CurveMapping_curves_length(PointerRNA *ptr)
{
	CurveMapping *cumap = (CurveMapping *)ptr->data;
	int len;

	for (len = 0; len < CM_TOT; len++)
		if (!cumap->cm[len].curve)
			break;
	
	return len;
}

static void rna_CurveMapping_curves_begin(CollectionPropertyIterator *iter, PointerRNA *ptr)
{
	CurveMapping *cumap = (CurveMapping *)ptr->data;

	rna_iterator_array_begin(iter, cumap->cm, sizeof(CurveMap), rna_CurveMapping_curves_length(ptr), 0, NULL);
}

static void rna_CurveMapping_clip_set(PointerRNA *ptr, int value)
{
	CurveMapping *cumap = (CurveMapping *)ptr->data;

	if (value) cumap->flag |= CUMA_DO_CLIP;
	else cumap->flag &= ~CUMA_DO_CLIP;

	curvemapping_changed(cumap, 0);
}

static void rna_CurveMapping_black_level_set(PointerRNA *ptr, const float *values)
{
	CurveMapping *cumap = (CurveMapping *)ptr->data;
	cumap->black[0] = values[0];
	cumap->black[1] = values[1];
	cumap->black[2] = values[2];
	curvemapping_set_black_white(cumap, NULL, NULL);
}

static void rna_CurveMapping_white_level_set(PointerRNA *ptr, const float *values)
{
	CurveMapping *cumap = (CurveMapping *)ptr->data;
	cumap->white[0] = values[0];
	cumap->white[1] = values[1];
	cumap->white[2] = values[2];
	curvemapping_set_black_white(cumap, NULL, NULL);
}

static void rna_CurveMapping_clipminx_range(PointerRNA *ptr, float *min, float *max, float *softmin, float *softmax)
{
	CurveMapping *cumap = (CurveMapping *)ptr->data;

	*min = -100.0f;
	*max = cumap->clipr.xmax;
}

static void rna_CurveMapping_clipminy_range(PointerRNA *ptr, float *min, float *max, float *softmin, float *softmax)
{
	CurveMapping *cumap = (CurveMapping *)ptr->data;

	*min = -100.0f;
	*max = cumap->clipr.ymax;
}

static void rna_CurveMapping_clipmaxx_range(PointerRNA *ptr, float *min, float *max, float *softmin, float *softmax)
{
	CurveMapping *cumap = (CurveMapping *)ptr->data;

	*min = cumap->clipr.xmin;
	*max = 100.0f;
}

static void rna_CurveMapping_clipmaxy_range(PointerRNA *ptr, float *min, float *max, float *softmin, float *softmax)
{
	CurveMapping *cumap = (CurveMapping *)ptr->data;

	*min = cumap->clipr.ymin;
	*max = 100.0f;
}


static char *rna_ColorRamp_path(PointerRNA *ptr)
{
	char *path = NULL;
	
	/* handle the cases where a single datablock may have 2 ramp types */
	if (ptr->id.data) {
		ID *id = ptr->id.data;
		
		switch (GS(id->name)) {
			case ID_MA: /* material has 2 cases - diffuse and specular */
			{
				Material *ma = (Material *)id;
				
				if (ptr->data == ma->ramp_col)
					path = BLI_strdup("diffuse_ramp");
				else if (ptr->data == ma->ramp_spec)
					path = BLI_strdup("specular_ramp");
				break;
			}
<<<<<<< HEAD
			break;

			case ID_LS:
			{
				char *path = FRS_path_from_ID_to_color_ramp((FreestyleLineStyle *)id, (ColorBand *)ptr->data);
				if (path)
					return path;
			}
=======
			
			case ID_NT:
			{
				bNodeTree *ntree = (bNodeTree *)id;
				bNode *node;
				PointerRNA node_ptr;
				char *node_path;
				
				for (node = ntree->nodes.first; node; node = node->next) {
					if (ELEM3(node->type, SH_NODE_VALTORGB, CMP_NODE_VALTORGB, TEX_NODE_VALTORGB)) {
						if (node->storage == ptr->data) {
							/* all node color ramp properties called 'color_ramp'
							 * prepend path from ID to the node
							 */
							RNA_pointer_create(id, &RNA_Node, node, &node_ptr);
							node_path = RNA_path_from_ID_to_struct(&node_ptr);
							path = BLI_sprintfN("%s.color_ramp", node_path);
							MEM_freeN(node_path);
						}
					}
				}
				break;
			}
			
			default:
				/* everything else just uses 'color_ramp' */
				path = BLI_strdup("color_ramp");
>>>>>>> 74c9c24d
				break;
		}
	}
	else {
		/* everything else just uses 'color_ramp' */
		path = BLI_strdup("color_ramp");
	}
	
	return path;
}

static char *rna_ColorRampElement_path(PointerRNA *ptr)
{
	PointerRNA ramp_ptr;
	PropertyRNA *prop;
	char *path = NULL;
	int index;
	
	/* helper macro for use here to try and get the path
	 *	- this calls the standard code for getting a path to a texture...
	 */

#define COLRAMP_GETPATH                                                       \
{                                                                             \
	prop = RNA_struct_find_property(&ramp_ptr, "elements");                   \
	if (prop) {                                                               \
		index = RNA_property_collection_lookup_index(&ramp_ptr, prop, ptr);   \
		if (index >= 0) {                                                     \
			char *texture_path = rna_ColorRamp_path(&ramp_ptr);               \
			path = BLI_sprintfN("%s.elements[%d]", texture_path, index);      \
			MEM_freeN(texture_path);                                          \
		}                                                                     \
	}                                                                         \
} (void)0

	/* determine the path from the ID-block to the ramp */
	/* FIXME: this is a very slow way to do it, but it will have to suffice... */
	if (ptr->id.data) {
		ID *id = ptr->id.data;
		
		switch (GS(id->name)) {
			case ID_MA: /* 2 cases for material - diffuse and spec */
			{
				Material *ma = (Material *)id;
				
				/* try diffuse first */
				if (ma->ramp_col) {
					RNA_pointer_create(id, &RNA_ColorRamp, ma->ramp_col, &ramp_ptr);
					COLRAMP_GETPATH;
				}
				/* try specular if not diffuse */
				if (!path && ma->ramp_spec) {
					RNA_pointer_create(id, &RNA_ColorRamp, ma->ramp_spec, &ramp_ptr);
					COLRAMP_GETPATH;
				}
			}
			break;
				
			case ID_NT:
			{
				bNodeTree *ntree = (bNodeTree *)id;
				bNode *node;
				
				for (node = ntree->nodes.first; node; node = node->next) {
					if (ELEM3(node->type, SH_NODE_VALTORGB, CMP_NODE_VALTORGB, TEX_NODE_VALTORGB)) {
						RNA_pointer_create(id, &RNA_ColorRamp, node->storage, &ramp_ptr);
						COLRAMP_GETPATH;
					}
				}
			}
			break;
				
			case ID_LS:
			{
				ListBase listbase;
				LinkData *link;

				FRS_list_modifier_color_ramps((FreestyleLineStyle *)id, &listbase);
				for (link = (LinkData *)listbase.first; link; link = link->next) {
					RNA_pointer_create(id, &RNA_ColorRamp, link->data, &ramp_ptr);
					COLRAMP_GETPATH;
				}
				BLI_freelistN(&listbase);
			}
				break;

			default: /* everything else should have a "color_ramp" property */
			{
				/* create pointer to the ID block, and try to resolve "color_ramp" pointer */
				RNA_id_pointer_create(id, &ramp_ptr);
				if (RNA_path_resolve(&ramp_ptr, "color_ramp", &ramp_ptr, &prop)) {
					COLRAMP_GETPATH;
				}
			}
		}
	}
	
	/* cleanup the macro we defined */
#undef COLRAMP_GETPATH
	
	return path;
}

static void rna_ColorRamp_update(Main *bmain, Scene *UNUSED(scene), PointerRNA *ptr)
{
	if (ptr->id.data) {
		ID *id = ptr->id.data;
		
		switch (GS(id->name)) {
			case ID_MA:
			{
				Material *ma = ptr->id.data;
				
				DAG_id_tag_update(&ma->id, 0);
				WM_main_add_notifier(NC_MATERIAL | ND_SHADING_DRAW, ma);
			}
			break;
			case ID_NT:
			{
				bNodeTree *ntree = (bNodeTree *)id;
				bNode *node;

				for (node = ntree->nodes.first; node; node = node->next) {
					if (ELEM3(node->type, SH_NODE_VALTORGB, CMP_NODE_VALTORGB, TEX_NODE_VALTORGB)) {
						ED_node_generic_update(bmain, ntree, node);
					}
				}
			}
			break;
			case ID_TE:
			{
				Tex *tex = ptr->id.data;

				DAG_id_tag_update(&tex->id, 0);
				WM_main_add_notifier(NC_TEXTURE, tex);
			}
			break;
			case ID_LS:
			{
				FreestyleLineStyle *linestyle= ptr->id.data;

				WM_main_add_notifier(NC_LINESTYLE, linestyle);
			}
				break;
			default:
				break;
		}
	}
}

void rna_ColorRamp_eval(struct ColorBand *coba, float position, float color[4])
{
	do_colorband(coba, position, color);
}

static CBData *rna_ColorRampElement_new(struct ColorBand *coba, ReportList *reports, float position)
{
	CBData *element = colorband_element_add(coba, position);

	if (element == NULL)
		BKE_reportf(reports, RPT_ERROR, "Unable to add element to colorband (limit %d)", MAXCOLORBAND);

	return element;
}

static void rna_ColorRampElement_remove(struct ColorBand *coba, ReportList *reports, CBData *element)
{
	int index = (int)(element - coba->data);
	if (colorband_element_remove(coba, index) == 0)
		BKE_report(reports, RPT_ERROR, "Element not found in element collection or last element");

}

static void rna_Scopes_update(Main *UNUSED(bmain), Scene *UNUSED(scene), PointerRNA *ptr)
{
	Scopes *s = (Scopes *)ptr->data;
	s->ok = 0;
}

#else

static void rna_def_curvemappoint(BlenderRNA *brna)
{
	StructRNA *srna;
	PropertyRNA *prop;
	static EnumPropertyItem prop_handle_type_items[] = {
		{0, "AUTO", 0, "Auto Handle", ""},
		{CUMA_VECTOR, "VECTOR", 0, "Vector Handle", ""},
		{0, NULL, 0, NULL, NULL}
	};

	srna = RNA_def_struct(brna, "CurveMapPoint", NULL);
	RNA_def_struct_ui_text(srna, "CurveMapPoint", "Point of a curve used for a curve mapping");

	prop = RNA_def_property(srna, "location", PROP_FLOAT, PROP_XYZ);
	RNA_def_property_float_sdna(prop, NULL, "x");
	RNA_def_property_array(prop, 2);
	RNA_def_property_ui_text(prop, "Location", "X/Y coordinates of the curve point");

	prop = RNA_def_property(srna, "handle_type", PROP_ENUM, PROP_NONE);
	RNA_def_property_enum_bitflag_sdna(prop, NULL, "flag");
	RNA_def_property_enum_items(prop, prop_handle_type_items);
	RNA_def_property_ui_text(prop, "Handle Type", "Curve interpolation at this point: Bezier or vector");

	prop = RNA_def_property(srna, "select", PROP_BOOLEAN, PROP_NONE);
	RNA_def_property_boolean_sdna(prop, NULL, "flag", CUMA_SELECT);
	RNA_def_property_ui_text(prop, "Select", "Selection state of the curve point");
}

static void rna_def_curvemap_points_api(BlenderRNA *brna, PropertyRNA *cprop)
{
	StructRNA *srna;
	PropertyRNA *parm;
	FunctionRNA *func;

	RNA_def_property_srna(cprop, "CurveMapPoints");
	srna = RNA_def_struct(brna, "CurveMapPoints", NULL);
	RNA_def_struct_sdna(srna, "CurveMap");
	RNA_def_struct_ui_text(srna, "Curve Map Point", "Collection of Curve Map Points");

	func = RNA_def_function(srna, "new", "curvemap_insert");
	RNA_def_function_ui_description(func, "Add point to CurveMap");
	parm = RNA_def_float(func, "position", 0.0f, -FLT_MAX, FLT_MAX, "Position", "Position to add point", -FLT_MAX, FLT_MAX);
	RNA_def_property_flag(parm, PROP_REQUIRED);
	parm = RNA_def_float(func, "value", 0.0f, -FLT_MAX, FLT_MAX, "Value", "Value of point", -FLT_MAX, FLT_MAX);
	RNA_def_property_flag(parm, PROP_REQUIRED);
	parm = RNA_def_pointer(func, "point", "CurveMapPoint", "", "New point");
	RNA_def_function_return(func, parm);

	func = RNA_def_function(srna, "remove", "curvemap_remove_point");
	RNA_def_function_ui_description(func, "Delete point from CurveMap");
	parm = RNA_def_pointer(func, "point", "CurveMapPoint", "", "PointElement to remove");
	RNA_def_property_flag(parm, PROP_REQUIRED | PROP_NEVER_NULL);
}

static void rna_def_curvemap(BlenderRNA *brna)
{
	StructRNA *srna;
	PropertyRNA *prop, *parm;
	FunctionRNA *func;

	static EnumPropertyItem prop_extend_items[] = {
		{0, "HORIZONTAL", 0, "Horizontal", ""},
		{CUMA_EXTEND_EXTRAPOLATE, "EXTRAPOLATED", 0, "Extrapolated", ""},
		{0, NULL, 0, NULL, NULL}
	};

	srna = RNA_def_struct(brna, "CurveMap", NULL);
	RNA_def_struct_ui_text(srna, "CurveMap", "Curve in a curve mapping");

	prop = RNA_def_property(srna, "extend", PROP_ENUM, PROP_NONE);
	RNA_def_property_enum_bitflag_sdna(prop, NULL, "flag");
	RNA_def_property_enum_items(prop, prop_extend_items);
	RNA_def_property_ui_text(prop, "Extend", "Extrapolate the curve or extend it horizontally");

	prop = RNA_def_property(srna, "points", PROP_COLLECTION, PROP_NONE);
	RNA_def_property_collection_sdna(prop, NULL, "curve", "totpoint");
	RNA_def_property_struct_type(prop, "CurveMapPoint");
	RNA_def_property_ui_text(prop, "Points", "");
	rna_def_curvemap_points_api(brna, prop);

	func = RNA_def_function(srna, "evaluate", "curvemap_evaluateF");
	RNA_def_function_ui_description(func, "Evaluate curve at given location");
	parm = RNA_def_float(func, "position", 0.0f, -FLT_MAX, FLT_MAX, "Position", "Position to evaluate curve at", -FLT_MAX, FLT_MAX);
	RNA_def_property_flag(parm, PROP_REQUIRED);
	parm = RNA_def_float(func, "value", 0.0f, -FLT_MAX, FLT_MAX, "Value", "Value of curve at given location", -FLT_MAX, FLT_MAX);
	RNA_def_function_return(func, parm);
}

static void rna_def_curvemapping(BlenderRNA *brna)
{
	StructRNA *srna;
	PropertyRNA *prop;
	FunctionRNA *func;

	srna = RNA_def_struct(brna, "CurveMapping", NULL);
	RNA_def_struct_ui_text(srna, "CurveMapping",
	                       "Curve mapping to map color, vector and scalar values to other values using "
	                       "a user defined curve");
	
	prop = RNA_def_property(srna, "use_clip", PROP_BOOLEAN, PROP_NONE);
	RNA_def_property_boolean_sdna(prop, NULL, "flag", CUMA_DO_CLIP);
	RNA_def_property_ui_text(prop, "Clip", "Force the curve view to fit a defined boundary");
	RNA_def_property_boolean_funcs(prop, NULL, "rna_CurveMapping_clip_set");

	prop = RNA_def_property(srna, "clip_min_x", PROP_FLOAT, PROP_NONE);
	RNA_def_property_float_sdna(prop, NULL, "clipr.xmin");
	RNA_def_property_range(prop, -100.0f, 100.0f);
	RNA_def_property_ui_text(prop, "Clip Min X", "");
	RNA_def_property_float_funcs(prop, NULL, NULL, "rna_CurveMapping_clipminx_range");

	prop = RNA_def_property(srna, "clip_min_y", PROP_FLOAT, PROP_NONE);
	RNA_def_property_float_sdna(prop, NULL, "clipr.ymin");
	RNA_def_property_range(prop, -100.0f, 100.0f);
	RNA_def_property_ui_text(prop, "Clip Min Y", "");
	RNA_def_property_float_funcs(prop, NULL, NULL, "rna_CurveMapping_clipminy_range");

	prop = RNA_def_property(srna, "clip_max_x", PROP_FLOAT, PROP_NONE);
	RNA_def_property_float_sdna(prop, NULL, "clipr.xmax");
	RNA_def_property_range(prop, -100.0f, 100.0f);
	RNA_def_property_ui_text(prop, "Clip Max X", "");
	RNA_def_property_float_funcs(prop, NULL, NULL, "rna_CurveMapping_clipmaxx_range");

	prop = RNA_def_property(srna, "clip_max_y", PROP_FLOAT, PROP_NONE);
	RNA_def_property_float_sdna(prop, NULL, "clipr.ymax");
	RNA_def_property_range(prop, -100.0f, 100.0f);
	RNA_def_property_ui_text(prop, "Clip Max Y", "");
	RNA_def_property_float_funcs(prop, NULL, NULL, "rna_CurveMapping_clipmaxy_range");

	prop = RNA_def_property(srna, "curves", PROP_COLLECTION, PROP_NONE);
	RNA_def_property_collection_funcs(prop, "rna_CurveMapping_curves_begin", "rna_iterator_array_next",
	                                  "rna_iterator_array_end", "rna_iterator_array_get",
	                                  "rna_CurveMapping_curves_length", NULL, NULL, NULL);
	RNA_def_property_struct_type(prop, "CurveMap");
	RNA_def_property_ui_text(prop, "Curves", "");

	prop = RNA_def_property(srna, "black_level", PROP_FLOAT, PROP_COLOR);
	RNA_def_property_float_sdna(prop, NULL, "black");
	RNA_def_property_range(prop, -1000.0f, 1000.0f);
	RNA_def_property_ui_text(prop, "Black Level", "For RGB curves, the color that black is mapped to");
	RNA_def_property_float_funcs(prop, NULL, "rna_CurveMapping_black_level_set", NULL);

	prop = RNA_def_property(srna, "white_level", PROP_FLOAT, PROP_COLOR);
	RNA_def_property_float_sdna(prop, NULL, "white");
	RNA_def_property_range(prop, -1000.0f, 1000.0f);
	RNA_def_property_ui_text(prop, "White Level", "For RGB curves, the color that white is mapped to");
	RNA_def_property_float_funcs(prop, NULL, "rna_CurveMapping_white_level_set", NULL);

	func = RNA_def_function(srna, "update", "curvemapping_changed_all");
	RNA_def_function_ui_description(func, "Update curve mapping after making changes");
}

static void rna_def_color_ramp_element(BlenderRNA *brna)
{
	StructRNA *srna;
	PropertyRNA *prop;

	srna = RNA_def_struct(brna, "ColorRampElement", NULL);
	RNA_def_struct_sdna(srna, "CBData");
	RNA_def_struct_path_func(srna, "rna_ColorRampElement_path");
	RNA_def_struct_ui_text(srna, "Color Ramp Element", "Element defining a color at a position in the color ramp");
	
	prop = RNA_def_property(srna, "color", PROP_FLOAT, PROP_COLOR);
	RNA_def_property_float_sdna(prop, NULL, "r");
	RNA_def_property_array(prop, 4);
	RNA_def_property_ui_text(prop, "Color", "Set color of selected color stop");
	RNA_def_property_update(prop, 0, "rna_ColorRamp_update");
	
	prop = RNA_def_property(srna, "position", PROP_FLOAT, PROP_NONE);
	RNA_def_property_float_sdna(prop, NULL, "pos");
	RNA_def_property_range(prop, 0, 1);
	RNA_def_property_ui_text(prop, "Position", "Set position of selected color stop");
	RNA_def_property_update(prop, 0, "rna_ColorRamp_update");
}

static void rna_def_color_ramp_element_api(BlenderRNA *brna, PropertyRNA *cprop)
{
	StructRNA *srna;
	PropertyRNA *parm;
	FunctionRNA *func;

	RNA_def_property_srna(cprop, "ColorRampElements");
	srna = RNA_def_struct(brna, "ColorRampElements", NULL);
	RNA_def_struct_sdna(srna, "ColorBand");
	RNA_def_struct_path_func(srna, "rna_ColorRampElement_path");
	RNA_def_struct_ui_text(srna, "Color Ramp Elements", "Collection of Color Ramp Elements");

	/* TODO, make these functions generic in texture.c */
	func = RNA_def_function(srna, "new", "rna_ColorRampElement_new");
	RNA_def_function_ui_description(func, "Add element to ColorRamp");
	RNA_def_function_flag(func, FUNC_USE_REPORTS);
	parm = RNA_def_float(func, "position", 0.0f, 0.0f, 1.0f, "Position", "Position to add element", 0.0f, 1.0f);
	RNA_def_property_flag(parm, PROP_REQUIRED);
	/* return type */
	parm = RNA_def_pointer(func, "element", "ColorRampElement", "", "New element");
	RNA_def_function_return(func, parm);

	func = RNA_def_function(srna, "remove", "rna_ColorRampElement_remove");
	RNA_def_function_ui_description(func, "Delete element from ColorRamp");
	RNA_def_function_flag(func, FUNC_USE_REPORTS);
	parm = RNA_def_pointer(func, "element", "ColorRampElement", "", "Element to remove");
	RNA_def_property_flag(parm, PROP_REQUIRED | PROP_NEVER_NULL);
}

static void rna_def_color_ramp(BlenderRNA *brna)
{
	StructRNA *srna;
	PropertyRNA *prop;
	FunctionRNA *func;

	static EnumPropertyItem prop_interpolation_items[] = {
		{1, "EASE", 0, "Ease", ""},
		{3, "CARDINAL", 0, "Cardinal", ""},
		{0, "LINEAR", 0, "Linear", ""},
		{2, "B_SPLINE", 0, "B-Spline", ""},
		{4, "CONSTANT", 0, "Constant", ""},
		{0, NULL, 0, NULL, NULL}
	};
	
	srna = RNA_def_struct(brna, "ColorRamp", NULL);
	RNA_def_struct_sdna(srna, "ColorBand");
	RNA_def_struct_path_func(srna, "rna_ColorRamp_path");
	RNA_def_struct_ui_text(srna, "Color Ramp", "Color ramp mapping a scalar value to a color");
	
	prop = RNA_def_property(srna, "elements", PROP_COLLECTION, PROP_COLOR);
	RNA_def_property_collection_sdna(prop, NULL, "data", "tot");
	RNA_def_property_struct_type(prop, "ColorRampElement");
	RNA_def_property_ui_text(prop, "Elements", "");
	RNA_def_property_update(prop, 0, "rna_ColorRamp_update");
	rna_def_color_ramp_element_api(brna, prop);

	prop = RNA_def_property(srna, "interpolation", PROP_ENUM, PROP_NONE);
	RNA_def_property_enum_sdna(prop, NULL, "ipotype");
	RNA_def_property_enum_items(prop, prop_interpolation_items);
	RNA_def_property_ui_text(prop, "Interpolation", "");
	RNA_def_property_update(prop, 0, "rna_ColorRamp_update");

#if 0 /* use len(elements) */
	prop = RNA_def_property(srna, "total", PROP_INT, PROP_NONE);
	RNA_def_property_int_sdna(prop, NULL, "tot");
	/* needs a function to do the right thing when adding elements like colorband_add_cb() */
	RNA_def_property_clear_flag(prop, PROP_EDITABLE);
	RNA_def_property_range(prop, 0, 31); /* MAXCOLORBAND = 32 */
	RNA_def_property_ui_text(prop, "Total", "Total number of elements");
	RNA_def_property_update(prop, 0, "rna_ColorRamp_update");
#endif
	
	func = RNA_def_function(srna, "evaluate", "rna_ColorRamp_eval");
	RNA_def_function_ui_description(func, "Evaluate ColorRamp");
	prop = RNA_def_float(func, "position", 1.0f, 0.0f, 1.0f, "Position", "Evaluate ColorRamp at position", 0.0f, 1.0f);
	RNA_def_property_flag(prop, PROP_REQUIRED);
	/* return */
	prop = RNA_def_float_color(func, "color", 4, NULL, -FLT_MAX, FLT_MAX, "Color", "Color at given position",
	                           -FLT_MAX, FLT_MAX);
	RNA_def_property_flag(prop, PROP_THICK_WRAP);
	RNA_def_function_output(func, prop);
}

static void rna_def_histogram(BlenderRNA *brna)
{
	StructRNA *srna;
	PropertyRNA *prop;
	
	static EnumPropertyItem prop_mode_items[] = {
		{HISTO_MODE_LUMA, "LUMA", 0, "Luma", "Luma"},
		{HISTO_MODE_RGB, "RGB", 0, "RGB", "Red Green Blue"},
		{HISTO_MODE_R, "R", 0, "R", "Red"},
		{HISTO_MODE_G, "G", 0, "G", "Green"},
		{HISTO_MODE_B, "B", 0, "B", "Blue"},
		{HISTO_MODE_ALPHA, "A", 0, "A", "Alpha"},
		{0, NULL, 0, NULL, NULL}
	};

	srna = RNA_def_struct(brna, "Histogram", NULL);
	RNA_def_struct_ui_text(srna, "Histogram", "Statistical view of the levels of color in an image");
	
	prop = RNA_def_property(srna, "mode", PROP_ENUM, PROP_NONE);
	RNA_def_property_enum_sdna(prop, NULL, "mode");
	RNA_def_property_enum_items(prop, prop_mode_items);
	RNA_def_property_ui_text(prop, "Mode", "Channels to display when drawing the histogram");

	prop = RNA_def_property(srna, "show_line", PROP_BOOLEAN, PROP_NONE);
	RNA_def_property_boolean_sdna(prop, NULL, "flag", HISTO_FLAG_LINE);
	RNA_def_property_ui_text(prop, "Show Line", "Display lines rather then filled shapes");
	RNA_def_property_ui_icon(prop, ICON_IPO, 0);
}

static void rna_def_scopes(BlenderRNA *brna)
{
	StructRNA *srna;
	PropertyRNA *prop;

	static EnumPropertyItem prop_wavefrm_mode_items[] = {
		{SCOPES_WAVEFRM_LUMA, "LUMA", ICON_COLOR, "Luma", ""},
		{SCOPES_WAVEFRM_RGB, "RGB", ICON_COLOR, "Red Green Blue", ""},
		{SCOPES_WAVEFRM_YCC_601, "YCBCR601", ICON_COLOR, "YCbCr (ITU 601)", ""},
		{SCOPES_WAVEFRM_YCC_709, "YCBCR709", ICON_COLOR, "YCbCr (ITU 709)", ""},
		{SCOPES_WAVEFRM_YCC_JPEG, "YCBCRJPG", ICON_COLOR, "YCbCr (Jpeg)", ""},
		{0, NULL, 0, NULL, NULL}
	};

	srna = RNA_def_struct(brna, "Scopes", NULL);
	RNA_def_struct_ui_text(srna, "Scopes", "Scopes for statistical view of an image");
	
	prop = RNA_def_property(srna, "use_full_resolution", PROP_BOOLEAN, PROP_NONE);
	RNA_def_property_boolean_sdna(prop, "Scopes", "sample_full", 1);
	RNA_def_property_ui_text(prop, "Full Sample", "Sample every pixel of the image");
	RNA_def_property_update(prop, 0, "rna_Scopes_update");
	
	prop = RNA_def_property(srna, "accuracy", PROP_FLOAT, PROP_PERCENTAGE);
	RNA_def_property_float_sdna(prop, "Scopes", "accuracy");
	RNA_def_property_range(prop, 0.0, 100.0);
	RNA_def_property_ui_range(prop, 0.0, 100.0, 10, 1);
	RNA_def_property_ui_text(prop, "Accuracy", "Proportion of original image source pixel lines to sample");
	RNA_def_property_update(prop, 0, "rna_Scopes_update");

	prop = RNA_def_property(srna, "histogram", PROP_POINTER, PROP_NONE);
	RNA_def_property_pointer_sdna(prop, "Scopes", "hist");
	RNA_def_property_struct_type(prop, "Histogram");
	RNA_def_property_ui_text(prop, "Histogram", "Histogram for viewing image statistics");

	prop = RNA_def_property(srna, "waveform_mode", PROP_ENUM, PROP_NONE);
	RNA_def_property_enum_sdna(prop, "Scopes", "wavefrm_mode");
	RNA_def_property_enum_items(prop, prop_wavefrm_mode_items);
	RNA_def_property_ui_text(prop, "Waveform Mode", "");
	RNA_def_property_update(prop, 0, "rna_Scopes_update");

	prop = RNA_def_property(srna, "waveform_alpha", PROP_FLOAT, PROP_FACTOR);
	RNA_def_property_float_sdna(prop, "Scopes", "wavefrm_alpha");
	RNA_def_property_range(prop, 0, 1);
	RNA_def_property_ui_text(prop, "Waveform Opacity", "Opacity of the points");

	prop = RNA_def_property(srna, "vectorscope_alpha", PROP_FLOAT, PROP_FACTOR);
	RNA_def_property_float_sdna(prop, "Scopes", "vecscope_alpha");
	RNA_def_property_range(prop, 0, 1);
	RNA_def_property_ui_text(prop, "Vectorscope Opacity", "Opacity of the points");
}


void RNA_def_color(BlenderRNA *brna)
{
	rna_def_curvemappoint(brna);
	rna_def_curvemap(brna);
	rna_def_curvemapping(brna);
	rna_def_color_ramp_element(brna);
	rna_def_color_ramp(brna);
	rna_def_histogram(brna);
	rna_def_scopes(brna);
}

#endif<|MERGE_RESOLUTION|>--- conflicted
+++ resolved
@@ -153,16 +153,6 @@
 					path = BLI_strdup("specular_ramp");
 				break;
 			}
-<<<<<<< HEAD
-			break;
-
-			case ID_LS:
-			{
-				char *path = FRS_path_from_ID_to_color_ramp((FreestyleLineStyle *)id, (ColorBand *)ptr->data);
-				if (path)
-					return path;
-			}
-=======
 			
 			case ID_NT:
 			{
@@ -190,7 +180,14 @@
 			default:
 				/* everything else just uses 'color_ramp' */
 				path = BLI_strdup("color_ramp");
->>>>>>> 74c9c24d
+				break;
+
+			case ID_LS:
+			{
+				char *path = FRS_path_from_ID_to_color_ramp((FreestyleLineStyle *)id, (ColorBand *)ptr->data);
+				if (path)
+					return path;
+			}
 				break;
 		}
 	}
