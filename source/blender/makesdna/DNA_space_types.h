/*
 * ***** BEGIN GPL LICENSE BLOCK *****
 *
 * This program is free software; you can redistribute it and/or
 * modify it under the terms of the GNU General Public License
 * as published by the Free Software Foundation; either version 2
 * of the License, or (at your option) any later version.
 *
 * This program is distributed in the hope that it will be useful,
 * but WITHOUT ANY WARRANTY; without even the implied warranty of
 * MERCHANTABILITY or FITNESS FOR A PARTICULAR PURPOSE.  See the
 * GNU General Public License for more details.
 *
 * You should have received a copy of the GNU General Public License
 * along with this program; if not, write to the Free Software Foundation,
 * Inc., 51 Franklin Street, Fifth Floor, Boston, MA 02110-1301, USA.
 *
 * The Original Code is Copyright (C) 2001-2002 by NaN Holding BV.
 * All rights reserved.
 *
 * The Original Code is: all of this file.
 *
 * Contributor(s): none yet.
 *
 * ***** END GPL LICENSE BLOCK *****
 */
/** \file DNA_space_types.h
 *  \ingroup DNA
 *  \since mar-2001
 *  \author nzc
 */

#ifndef __DNA_SPACE_TYPES_H__
#define __DNA_SPACE_TYPES_H__

#include "DNA_defs.h"
#include "DNA_listBase.h"
#include "DNA_color_types.h"		/* for Histogram */
#include "DNA_vec_types.h"
#include "DNA_outliner_types.h"		/* for TreeStoreElem */
#include "DNA_image_types.h"	/* ImageUser */
#include "DNA_movieclip_types.h"	/* MovieClipUser */
/* Hum ... Not really nice... but needed for spacebuts. */
#include "DNA_view2d_types.h"

struct ID;
struct Text;
struct Script;
struct bSound;
struct ImBuf;
struct Image;
struct Scopes;
struct Histogram;
struct SpaceIpo;
struct BlendHandle;
struct RenderInfo;
struct bNodeTree;
struct uiBlock;
struct FileList;
struct bGPdata;
struct bDopeSheet;
struct FileSelectParams;
struct FileLayout;
struct bScreen;
struct Scene;
struct wmOperator;
struct wmTimer;
struct MovieClip;
struct MovieClipScopes;
struct Mask;


/* SpaceLink (Base) ==================================== */

/**
 * The base structure all the other spaces
 * are derived (implicitly) from. Would be
 * good to make this explicit.
 */
typedef struct SpaceLink {
	struct SpaceLink *next, *prev;
	ListBase regionbase;		/* storage of regions for inactive spaces */
	int spacetype;
	float blockscale  DNA_DEPRECATED;       /* XXX make deprecated */
	short blockhandler[8]  DNA_DEPRECATED;  /* XXX make deprecated */
} SpaceLink;


/* Space Info ========================================== */

/* Info Header */
typedef struct SpaceInfo {
	SpaceLink *next, *prev;
	ListBase regionbase;		/* storage of regions for inactive spaces */
	int spacetype;
	float blockscale  DNA_DEPRECATED;
	short blockhandler[8]  DNA_DEPRECATED;		/* XXX make deprecated */
	
	char rpt_mask;
	char pad[7];
} SpaceInfo;

/* SpaceInfo.rpt_mask */
typedef enum eSpaceInfo_RptMask {
	INFO_RPT_DEBUG	= (1 << 0),
	INFO_RPT_INFO	= (1 << 1),
	INFO_RPT_OP		= (1 << 2),
	INFO_RPT_WARN	= (1 << 3),
	INFO_RPT_ERR	= (1 << 4),
} eSpaceInfo_RptMask;


/* Properties Editor ==================================== */

/* Properties Editor */
typedef struct SpaceButs {
	SpaceLink *next, *prev;
	ListBase regionbase;		/* storage of regions for inactive spaces */
	int spacetype;
	float blockscale  DNA_DEPRECATED;
	
	short blockhandler[8]  DNA_DEPRECATED;

	View2D v2d  DNA_DEPRECATED;						/* deprecated, copied to region */
	
	short mainb, mainbo, mainbuser;	/* context tabs */
	short re_align, align;			/* align for panels */
	short preview;					/* preview is signal to refresh */
	short texture_context;			/* texture context selector (material, world, brush)*/
	char flag, pad;
	
	void *path;						/* runtime */
	int pathflag, dataicon;			/* runtime */
	ID *pinid;

	void *texuser;
} SpaceButs;

/* button defines (deprecated) */
/* warning: the values of these defines are used in sbuts->tabs[8] */
/* sbuts->mainb new */
#define CONTEXT_SCENE	0
#define CONTEXT_OBJECT	1
#define CONTEXT_TYPES	2
#define CONTEXT_SHADING	3
#define CONTEXT_EDITING	4
#define CONTEXT_SCRIPT	5
#define CONTEXT_LOGIC	6

/* sbuts->mainb old (deprecated) */
#define BUTS_VIEW			0
#define BUTS_LAMP			1
#define BUTS_MAT			2
#define BUTS_TEX			3
#define BUTS_ANIM			4
#define BUTS_WORLD			5
#define BUTS_RENDER			6
#define BUTS_EDIT			7
#define BUTS_GAME			8
#define BUTS_FPAINT			9
#define BUTS_RADIO			10
#define BUTS_SCRIPT			11
#define BUTS_SOUND			12
#define BUTS_CONSTRAINT		13
#define BUTS_EFFECTS		14

/* buts->mainb new */
typedef enum eSpaceButtons_Context {
	BCONTEXT_RENDER = 0,
	BCONTEXT_SCENE,
	BCONTEXT_WORLD,
	BCONTEXT_OBJECT,
	BCONTEXT_DATA,
	BCONTEXT_MATERIAL,
	BCONTEXT_TEXTURE,
	BCONTEXT_PARTICLE,
	BCONTEXT_PHYSICS,
	BCONTEXT_BONE,
	BCONTEXT_MODIFIER,
	BCONTEXT_CONSTRAINT,
	BCONTEXT_BONE_CONSTRAINT,
	
	/* always as last... */
	BCONTEXT_TOT
} eSpaceButtons_Context;

/* sbuts->flag */
#define SB_PRV_OSA			1
#define SB_PIN_CONTEXT		2
//#define SB_WORLD_TEX		4	//not used anymore
//#define SB_BRUSH_TEX		8	//not used anymore	
#define SB_SHADING_CONTEXT	16

/* sbuts->texture_context */
typedef enum eSpaceButtons_Texture_Context {
	SB_TEXC_MAT_OR_LAMP = 0,
	SB_TEXC_WORLD,
	SB_TEXC_BRUSH,
	SB_TEXC_PARTICLES,
} eSpaceButtons_Texture_Context;

/* sbuts->align */
typedef enum eSpaceButtons_Align {
	BUT_FREE = 0,
	BUT_HORIZONTAL,
	BUT_VERTICAL,
	BUT_AUTO,
} eSpaceButtons_Align;

/* sbuts->scaflag */		
#define BUTS_SENS_SEL		1
#define BUTS_SENS_ACT		2
#define BUTS_SENS_LINK		4
#define BUTS_CONT_SEL		8
#define BUTS_CONT_ACT		16
#define BUTS_CONT_LINK		32
#define BUTS_ACT_SEL		64
#define BUTS_ACT_ACT		128
#define BUTS_ACT_LINK		256
#define BUTS_SENS_STATE		512
#define BUTS_ACT_STATE		1024
#define BUTS_CONT_INIT_STATE	2048


/* Outliner =============================================== */

/* Outliner */
typedef struct SpaceOops {
	SpaceLink *next, *prev;
	ListBase regionbase;		/* storage of regions for inactive spaces */
	int spacetype;
	float blockscale  DNA_DEPRECATED;
	short blockhandler[8]  DNA_DEPRECATED;

	View2D v2d  DNA_DEPRECATED; /* deprecated, copied to region */
	
	ListBase tree;
	struct TreeStore *treestore;
	
	/* search stuff */
	char search_string[32];
	struct TreeStoreElem search_tse;

	short flag, outlinevis, storeflag, search_flags;
} SpaceOops;


/* SpaceOops->flag */
typedef enum eSpaceOutliner_Flag {
	SO_TESTBLOCKS           = (1 << 0),
	SO_NEWSELECTED          = (1 << 1),
	SO_HIDE_RESTRICTCOLS    = (1 << 2),
	SO_HIDE_KEYINGSETINFO   = (1 << 3),
} eSpaceOutliner_Flag;

/* SpaceOops->outlinevis */
typedef enum eSpaceOutliner_Mode {
	SO_ALL_SCENES = 0,
	SO_CUR_SCENE,
	SO_VISIBLE,
	SO_SELECTED,
	SO_ACTIVE,
	SO_SAME_TYPE,
	SO_GROUPS,
	SO_LIBRARIES,
	SO_VERSE_SESSION,
	SO_VERSE_MS,
	SO_SEQUENCE,
	SO_DATABLOCKS,
	SO_USERDEF,
	SO_KEYMAP,
} eSpaceOutliner_Mode;

/* SpaceOops->storeflag */
typedef enum eSpaceOutliner_StoreFlag {
		/* rebuild tree */
	SO_TREESTORE_CLEANUP    = (1 << 0),
		/* if set, it allows redraws. gets set for some allqueue events */
	SO_TREESTORE_REDRAW     = (1 << 1),
} eSpaceOutliner_StoreFlag;

/* outliner search flags (SpaceOops->search_flags) */
typedef enum eSpaceOutliner_Search_Flags {
	SO_FIND_CASE_SENSITIVE  = (1 << 0),
	SO_FIND_COMPLETE        = (1 << 1),
	SO_SEARCH_RECURSIVE     = (1 << 2),
} eSpaceOutliner_Search_Flags;


/* Graph Editor ========================================= */

/* 'Graph' Editor (formerly known as the IPO Editor) */
typedef struct SpaceIpo {
	SpaceLink *next, *prev;
	ListBase regionbase;		/* storage of regions for inactive spaces */
	int spacetype;
	float blockscale  DNA_DEPRECATED;
	short blockhandler[8]  DNA_DEPRECATED;
	
	View2D v2d  DNA_DEPRECATED; /* deprecated, copied to region */
	
	struct bDopeSheet *ads;	/* settings for filtering animation data (NOTE: we use a pointer due to code-linking issues) */
	
	ListBase ghostCurves;	/* sampled snapshots of F-Curves used as in-session guides */
	
	short mode;				/* mode for the Graph editor (eGraphEdit_Mode) */
	short autosnap;			/* time-transform autosnapping settings for Graph editor (eAnimEdit_AutoSnap in DNA_action_types.h) */
	int flag;				/* settings for Graph editor (eGraphEdit_Flag) */
	
	float cursorVal;		/* cursor value (y-value, x-value is current frame) */
	int around;				/* pivot point for transforms */
} SpaceIpo;


/* SpaceIpo->flag (Graph Editor Settings) */
typedef enum eGraphEdit_Flag {
	/* OLD DEPRECEATED SETTING */
	/* SIPO_LOCK_VIEW            = (1 << 0), */
	
	/* don't merge keyframes on the same frame after a transform */
	SIPO_NOTRANSKEYCULL       = (1 << 1),
	/* don't show any keyframe handles at all */
	SIPO_NOHANDLES            = (1 << 2),
	/* don't show current frame number beside indicator line */
	SIPO_NODRAWCFRANUM        = (1 << 3),
	/* show timing in seconds instead of frames */
	SIPO_DRAWTIME             = (1 << 4),
	/* only show keyframes for selected F-Curves */
	SIPO_SELCUVERTSONLY       = (1 << 5),
	/* draw names of F-Curves beside the respective curves */
	/* NOTE: currently not used */
	SIPO_DRAWNAMES            = (1 << 6),
	/* show sliders in channels list */
	SIPO_SLIDERS              = (1 << 7),
	/* don't show the horizontal component of the cursor */
	SIPO_NODRAWCURSOR         = (1 << 8),
	/* only show handles of selected keyframes */
	SIPO_SELVHANDLESONLY      = (1 << 9),
	/* temporary flag to force channel selections to be synced with main */
	SIPO_TEMP_NEEDCHANSYNC    = (1 << 10),
	/* don't perform realtime updates */
	SIPO_NOREALTIMEUPDATES    = (1 << 11),
	/* don't draw curves with AA ("beauty-draw") for performance */
	SIPO_BEAUTYDRAW_OFF       = (1 << 12),
	/* draw grouped channels with colors set in group */
	SIPO_NODRAWGCOLORS        = (1 << 13),
} eGraphEdit_Flag;

/* SpaceIpo->mode (Graph Editor Mode) */
typedef enum eGraphEdit_Mode {
		/* all animation curves (from all over Blender) */
	SIPO_MODE_ANIMATION	= 0,
		/* drivers only */
	SIPO_MODE_DRIVERS,
} eGraphEdit_Mode;


/* NLA Editor ============================================= */

/* NLA Editor */
typedef struct SpaceNla {
	struct SpaceLink *next, *prev;
	ListBase regionbase;		/* storage of regions for inactive spaces */
	int spacetype;
	float blockscale  DNA_DEPRECATED;
	short blockhandler[8]  DNA_DEPRECATED;

	short autosnap;			/* this uses the same settings as autosnap for Action Editor */
	short flag;
	int pad;
	
	struct bDopeSheet *ads;
	View2D v2d  DNA_DEPRECATED;	 /* deprecated, copied to region */
} SpaceNla;

/* nla->flag */
typedef enum eSpaceNla_Flag {
	/* flags (1<<0), (1<<1), and (1<<3) are depreceated flags from old verisons */

	/* draw timing in seconds instead of frames */
	SNLA_DRAWTIME          = (1 << 2),
	/* don't draw frame number beside frame indicator */
	SNLA_NODRAWCFRANUM     = (1 << 4),
	/* don't draw influence curves on strips */
	SNLA_NOSTRIPCURVES     = (1 << 5),
	/* don't perform realtime updates */
	SNLA_NOREALTIMEUPDATES = (1 << 6),
} eSpaceNla_Flag;


/* Timeline =============================================== */

/* Pointcache drawing data */
# /* Only store the data array in the cache to avoid constant reallocation. */
# /* No need to store when saved. */
typedef struct SpaceTimeCache {
	struct SpaceTimeCache *next, *prev;
	float *array;
} SpaceTimeCache;

/* Timeline View */
typedef struct SpaceTime {
	SpaceLink *next, *prev;
	ListBase regionbase;		/* storage of regions for inactive spaces */
	int spacetype;
	float blockscale  DNA_DEPRECATED;
	
	View2D v2d  DNA_DEPRECATED; /* deprecated, copied to region */

	ListBase caches;

	int cache_display;
	int flag;
} SpaceTime;


/* time->flag */
typedef enum eTimeline_Flag {
	/* show timing in frames instead of in seconds */
	TIME_DRAWFRAMES    = (1 << 0),
	/* show time indicator box beside the frame number */
	TIME_CFRA_NUM      = (1 << 1),
	/* only keyframes from active/selected channels get shown */
	TIME_ONLYACTSEL    = (1 << 2),
} eTimeline_Flag;

/* time->redraws (now screen->redraws_flag) */
typedef enum eScreen_Redraws_Flag {
	TIME_REGION            = (1 << 0),
	TIME_ALL_3D_WIN        = (1 << 1),
	TIME_ALL_ANIM_WIN      = (1 << 2),
	TIME_ALL_BUTS_WIN      = (1 << 3),
	TIME_WITH_SEQ_AUDIO    = (1 << 4), /* DEPRECATED */
	TIME_SEQ               = (1 << 5),
	TIME_ALL_IMAGE_WIN     = (1 << 6),
	TIME_CONTINUE_PHYSICS  = (1 << 7),
	TIME_NODES             = (1 << 8),
	TIME_CLIPS             = (1 << 9),
} eScreen_Redraws_Flag;

/* time->cache */
typedef enum eTimeline_Cache_Flag {
	TIME_CACHE_DISPLAY       = (1 << 0),
	TIME_CACHE_SOFTBODY      = (1 << 1),
	TIME_CACHE_PARTICLES     = (1 << 2),
	TIME_CACHE_CLOTH         = (1 << 3),
	TIME_CACHE_SMOKE         = (1 << 4),
	TIME_CACHE_DYNAMICPAINT  = (1 << 5),
} eTimeline_Cache_Flag;


/* Sequence Editor ======================================= */

/* Sequencer */
typedef struct SpaceSeq {
	SpaceLink *next, *prev;
	ListBase regionbase;		/* storage of regions for inactive spaces */
	int spacetype;
	float blockscale  DNA_DEPRECATED;

	short blockhandler[8]  DNA_DEPRECATED;

	View2D v2d  DNA_DEPRECATED; /* deprecated, copied to region */
	
	float xof  DNA_DEPRECATED, yof  DNA_DEPRECATED;	/* deprecated: offset for drawing the image preview */
	short mainb;	/* weird name for the sequencer subtype (seq, image, luma... etc) */
	short render_size;
	short chanshown;
	short zebra;
	int flag;
	float zoom  DNA_DEPRECATED; /* deprecated, handled by View2D now */
	int view; /* see SEQ_VIEW_* below */
	int pad;

	struct bGPdata *gpd;		/* grease-pencil data */
} SpaceSeq;


/* sseq->mainb */
typedef enum eSpaceSeq_RegionType {
	SEQ_DRAW_SEQUENCE = 0,
	SEQ_DRAW_IMG_IMBUF,
	SEQ_DRAW_IMG_WAVEFORM,
	SEQ_DRAW_IMG_VECTORSCOPE,
	SEQ_DRAW_IMG_HISTOGRAM,
} eSpaceSeq_RegionType;

/* sseq->flag */
typedef enum eSpaceSeq_Flag {
	SEQ_DRAWFRAMES              = (1 << 0),
	SEQ_MARKER_TRANS            = (1 << 1),
	SEQ_DRAW_COLOR_SEPARATED    = (1 << 2),
	SEQ_DRAW_SAFE_MARGINS       = (1 << 3),
	SEQ_DRAW_GPENCIL            = (1 << 4),	/* DEPRECATED */
	SEQ_NO_DRAW_CFRANUM         = (1 << 5),
} eSpaceSeq_Flag;

/* sseq->view */
typedef enum eSpaceSeq_Displays {
	SEQ_VIEW_SEQUENCE = 1,
	SEQ_VIEW_PREVIEW,
	SEQ_VIEW_SEQUENCE_PREVIEW,
} eSpaceSeq_Dispays;

/* sseq->render_size */
typedef enum eSpaceSeq_Proxy_RenderSize {
	SEQ_PROXY_RENDER_SIZE_NONE      =  -1,
	SEQ_PROXY_RENDER_SIZE_SCENE     =   0,
	SEQ_PROXY_RENDER_SIZE_25        =  25,
	SEQ_PROXY_RENDER_SIZE_50        =  50,
	SEQ_PROXY_RENDER_SIZE_75        =  75,
	SEQ_PROXY_RENDER_SIZE_100       =  99,
	SEQ_PROXY_RENDER_SIZE_FULL      = 100
} eSpaceSeq_Proxy_RenderSize;


/* File Selector ========================================== */

/* Config and Input for File Selector */
typedef struct FileSelectParams {
	char title[32]; /* title, also used for the text of the execute button */
	char dir[1056]; /* directory, FILE_MAX_LIBEXTRA, 1024 + 32, this is for extreme case when 1023 length path
	                 * needs to be linked in, where foo.blend/Armature need adding  */
	char file[256]; /* file */
	char renamefile[256];
	char renameedit[256]; /* annoying but the first is only used for initialization */

	char filter_glob[64]; /* list of filetypes to filter */

	int	active_file;
	int sel_first;
	int sel_last;

	/* short */
	short type; /* XXXXX for now store type here, should be moved to the operator */
	short flag; /* settings for filter, hiding dots files,...  */
	short sort; /* sort order */
	short display; /* display mode flag */
	short filter; /* filter when (flags & FILE_FILTER) is true */

	/* XXX --- still unused -- */
	short f_fp; /* show font preview */
	char fp_str[8]; /* string to use for font preview */

	/* XXX --- end unused -- */
} FileSelectParams;

/* File Browser */
typedef struct SpaceFile {
	SpaceLink *next, *prev;
	ListBase regionbase;		/* storage of regions for inactive spaces */
	int spacetype;
	
	int scroll_offset;

	struct FileSelectParams *params; /* config and input for file select */
	
	struct FileList *files; /* holds the list of files to show */

	ListBase *folders_prev; /* holds the list of previous directories to show */
	ListBase *folders_next; /* holds the list of next directories (pushed from previous) to show */

	/* operator that is invoking fileselect 
	 * op->exec() will be called on the 'Load' button.
	 * if operator provides op->cancel(), then this will be invoked
	 * on the cancel button.
	 */
	struct wmOperator *op; 

	struct wmTimer *smoothscroll_timer;

	struct FileLayout *layout;
	
	short recentnr, bookmarknr;
	short systemnr, pad2;
} SpaceFile;


/* FileSelectParams.display */
enum FileDisplayTypeE {
	FILE_DEFAULTDISPLAY = 0,
	FILE_SHORTDISPLAY,
	FILE_LONGDISPLAY,
	FILE_IMGDISPLAY
};

/* FileSelectParams.sort */
enum FileSortTypeE {
	FILE_SORT_NONE = 0,
	FILE_SORT_ALPHA = 1,
	FILE_SORT_EXTENSION,
	FILE_SORT_TIME,
	FILE_SORT_SIZE
};

/* these values need to be hardcoded in structs, dna does not recognize defines */
/* also defined in BKE */
#define FILE_MAXDIR			768
#define FILE_MAXFILE		256
#define FILE_MAX			1024

#define FILE_MAX_LIBEXTRA   (FILE_MAX + 32)

/* filesel types */
#define FILE_UNIX			8
#define FILE_BLENDER		8 /* don't display relative paths */
#define FILE_SPECIAL		9

#define FILE_LOADLIB		1
#define FILE_MAIN			2
#define FILE_LOADFONT		3

/* filesel op property -> action */
typedef enum eFileSel_Action {
	FILE_OPENFILE = 0,
	FILE_SAVE,
} eFileSel_Action;

/* sfile->params->flag and simasel->flag */
typedef enum eFileSel_Params_Flag {
	FILE_SHOWSHORT      = (1 << 0),
	FILE_RELPATH        = (1 << 1), /* was FILE_STRINGCODE */
	FILE_LINK           = (1 << 2),
	FILE_HIDE_DOT       = (1 << 3),
	FILE_AUTOSELECT     = (1 << 4),
	FILE_ACTIVELAY      = (1 << 5),
/* 	FILE_ATCURSOR       = (1 << 6), */ /* deprecated */
	FILE_DIRSEL_ONLY    = (1 << 7),
	FILE_FILTER         = (1 << 8),
	FILE_BOOKMARKS      = (1 << 9),
	FILE_GROUP_INSTANCE = (1 << 10),
} eFileSel_Params_Flag;


/* files in filesel list: file types */
typedef enum eFileSel_File_Types {
	BLENDERFILE         = (1 << 2),
	BLENDERFILE_BACKUP  = (1 << 3),
	IMAGEFILE           = (1 << 4),
	MOVIEFILE           = (1 << 5),
	PYSCRIPTFILE        = (1 << 6),
	FTFONTFILE          = (1 << 7),
	SOUNDFILE           = (1 << 8),
	TEXTFILE            = (1 << 9),
	MOVIEFILE_ICON      = (1 << 10), /* movie file that preview can't load */
	FOLDERFILE          = (1 << 11), /* represents folders for filtering */
	BTXFILE             = (1 << 12),
	COLLADAFILE         = (1 << 13),
	OPERATORFILE        = (1 << 14), /* from filter_glob operator property */
} eFileSel_File_Types;

/* Selection Flags in filesel: struct direntry, unsigned char selflag */
typedef enum eDirEntry_SelectFlag {
/* 	ACTIVE_FILE         = (1 << 1), */ /* UNUSED */
	HILITED_FILE        = (1 << 2),
	SELECTED_FILE       = (1 << 3),
	EDITING_FILE        = (1 << 4),
} eDirEntry_SelectFlag;

/* Image/UV Editor ======================================== */

/* Image/UV Editor */
typedef struct SpaceImage {
	SpaceLink *next, *prev;
	ListBase regionbase;		/* storage of regions for inactive spaces */
	int spacetype;

	int flag;

	struct Image *image;
	struct ImageUser iuser;
	struct CurveMapping *cumap;		
	
	struct Scopes scopes;			/* histogram waveform and vectorscope */
	struct Histogram sample_line_hist;	/* sample line histogram */

	struct bGPdata *gpd;			/* grease pencil data */

	float cursor[2];				/* UV editor 2d cursor */
	float xof, yof;					/* user defined offset, image is centered */
	float zoom;						/* user defined zoom level */
	float centx, centy;				/* storage for offset while render drawing */

	short curtile; /* the currently active tile of the image when tile is enabled, is kept in sync with the active faces tile */
	short pad;
	short lock;
	short pin;
	char dt_uv; /* UV draw type */
	char sticky; /* sticky selection type */
	char dt_uvstretch;
	char around;
} SpaceImage;


/* SpaceImage->dt_uv */
typedef enum eSpaceImage_UVDT {
	SI_UVDT_OUTLINE = 0,
	SI_UVDT_DASH,
	SI_UVDT_BLACK,
	SI_UVDT_WHITE,
} eSpaceImage_UVDT;

/* SpaceImage->dt_uvstretch */
typedef enum eSpaceImage_UVDT_Stretch {
	SI_UVDT_STRETCH_ANGLE = 0,
	SI_UVDT_STRETCH_AREA,
} eSpaceImage_UVDT_Stretch;

/* SpaceImage->sticky
 * Note DISABLE should be 0, however would also need to re-arrange icon order,
 * also, sticky loc is the default mode so this means we don't need to 'do_versons' */
typedef enum eSpaceImage_Sticky {
	SI_STICKY_LOC      = 0,
	SI_STICKY_DISABLE  = 1,
	SI_STICKY_VERTEX   = 2,
} eSpaceImage_Sticky;

/* SpaceImage->flag */
typedef enum eSpaceImage_Flag {
	SI_BE_SQUARE	      = (1 << 0),
	SI_EDITTILE		      = (1 << 1),
	SI_CLIP_UV		      = (1 << 2),
	SI_DRAWTOOL		      = (1 << 3),
	SI_NO_DRAWFACES	      = (1 << 4),
	SI_DRAWSHADOW         = (1 << 5),
/* 	SI_SELACTFACE         = (1 << 6), */ /* deprecated */
	SI_DEPRECATED2        = (1 << 7),
	SI_DEPRECATED3        = (1 << 8),	/* stick UV selection to mesh vertex (UVs wont always be touching) */
	SI_COORDFLOATS        = (1 << 9),
	SI_PIXELSNAP          = (1 << 10),
	SI_LIVE_UNWRAP        = (1 << 11),
	SI_USE_ALPHA          = (1 << 12),
	SI_SHOW_ALPHA         = (1 << 13),
	SI_SHOW_ZBUF          = (1 << 14),
	
		/* next two for render window display */
	SI_PREVSPACE          = (1 << 15),
	SI_FULLWINDOW         = (1 << 16),
	
	SI_DEPRECATED4        = (1 << 17),
	SI_DEPRECATED5        = (1 << 18),
	
		/* this means that the image is drawn until it reaches the view edge,
		 * in the image view, its unrelated to the 'tile' mode for texface 
		 */
	SI_DRAW_TILE          = (1 << 19),
	SI_SMOOTH_UV          = (1 << 20),
	SI_DRAW_STRETCH       = (1 << 21),
	SI_DISPGP             = (1 << 22), /* DEPRECATED */
	SI_DRAW_OTHER         = (1 << 23),

	SI_COLOR_CORRECTION   = (1 << 24),
} eSpaceImage_Flag;

/* Text Editor ============================================ */

/* Text Editor */
typedef struct SpaceText {
	SpaceLink *next, *prev;
	ListBase regionbase;		/* storage of regions for inactive spaces */
	int spacetype;
	float blockscale  DNA_DEPRECATED;
	short blockhandler[8]  DNA_DEPRECATED;

	struct Text *text;	

	int top, viewlines;
	short flags, menunr;	

	short lheight;		/* user preference */
	char cwidth, linenrs_tot;		/* runtime computed, character width and the number of chars to use when showing line numbers */
	int left;
	int showlinenrs;
	int tabnumber;

	short showsyntax;
	short line_hlight;
	short overwrite;
	short live_edit; /* run python while editing, evil */
	float pix_per_line;

	struct rcti txtscroll, txtbar;

	int wordwrap, doplugins;

	char findstr[256];		/* ST_MAX_FIND_STR */
	char replacestr[256];	/* ST_MAX_FIND_STR */

	short margin_column; /* column number to show right margin at */
	char pad[6];

	void *drawcache; /* cache for faster drawing */
} SpaceText;


/* SpaceText flags (moved from DNA_text_types.h) */
typedef enum eSpaceText_Flags {
	/* scrollable */
	ST_SCROLL_SELECT        = (1 << 0),
	/* clear namespace after script execution (BPY_main.c) */
	ST_CLEAR_NAMESPACE      = (1 << 4), 
	
	ST_FIND_WRAP            = (1 << 5),
	ST_FIND_ALL             = (1 << 6),
	ST_SHOW_MARGIN          = (1 << 7),
	ST_MATCH_CASE           = (1 << 8),
} eSpaceText_Flags;

/* stext->findstr/replacestr */
#define ST_MAX_FIND_STR		256

/* Script View (Obsolete) ================================== */

/* Script Runtime Data - Obsolete (pre 2.5) */
typedef struct Script {
	ID id;

	void *py_draw;
	void *py_event;
	void *py_button;
	void *py_browsercallback;
	void *py_globaldict;

	int flags, lastspace;
	/* store the script file here so we can re-run it on loading blender, if "Enable Scripts" is on */
	char scriptname[1024]; /* 1024 = FILE_MAX */
	char scriptarg[256]; /* 1024 = FILE_MAX */
} Script;
#define SCRIPT_SET_NULL(_script) _script->py_draw = _script->py_event = _script->py_button = _script->py_browsercallback = _script->py_globaldict = NULL; _script->flags = 0

/* Script View - Obsolete (pre 2.5) */
typedef struct SpaceScript {
	SpaceLink *next, *prev;
	ListBase regionbase;		/* storage of regions for inactive spaces */
	int spacetype;
	float blockscale  DNA_DEPRECATED;
	struct Script *script;

	short flags, menunr;
	int pad1;
	
	void *but_refs;
} SpaceScript;

/* Nodes Editor =========================================== */

/* Node Editor */
typedef struct SpaceNode {
	SpaceLink *next, *prev;
	ListBase regionbase;		/* storage of regions for inactive spaces */
	int spacetype;
	float blockscale  DNA_DEPRECATED;
	short blockhandler[8]  DNA_DEPRECATED;
	
	View2D v2d  DNA_DEPRECATED; /* deprecated, copied to region */
	
	struct ID *id, *from;		/* context, no need to save in file? well... pinning... */
	short flag, pad1;			/* menunr: browse id block in header */
	float aspect;
	
	float xof, yof;		/* offset for drawing the backdrop */
	float zoom, padf;	/* zoom for backdrop */
	float mx, my;		/* mousepos for drawing socketless link */
	
	struct bNodeTree *nodetree, *edittree;
	int treetype;		/* treetype: as same nodetree->type */
	short texfrom;		/* texfrom object, world or brush */
	short shaderfrom;	/* shader from object or world */
	short recalc;		/* currently on 0/1, for auto compo */
	short pad[3];
	ListBase linkdrag;	/* temporary data for modal linking operator */
	
	struct bGPdata *gpd;		/* grease-pencil data */
} SpaceNode;

/* snode->flag */
typedef enum eSpaceNode_Flag {
	SNODE_BACKDRAW     = (1 << 1),
	SNODE_DISPGP       = (1 << 2), /* XXX: Grease Pencil - deprecated? */
	SNODE_USE_ALPHA    = (1 << 3),
	SNODE_SHOW_ALPHA   = (1 << 4),
	SNODE_AUTO_RENDER  = (1 << 5),
} eSpaceNode_Flag;

/* snode->texfrom */
typedef enum eSpaceNode_TexFrom {
	SNODE_TEX_OBJECT   = 0,
	SNODE_TEX_WORLD,
	SNODE_TEX_BRUSH,
} eSpaceNode_TexFrom;

/* snode->shaderfrom */
typedef enum eSpaceNode_ShaderFrom {
	SNODE_SHADER_OBJECT	= 0,
	SNODE_SHADER_WORLD,
} eSpaceNode_ShaderFrom;

/* Game Logic Editor ===================================== */

/* Logic Editor */
typedef struct SpaceLogic {
	SpaceLink *next, *prev;
	ListBase regionbase;		/* storage of regions for inactive spaces */
	int spacetype;
	float blockscale  DNA_DEPRECATED;
	
	short blockhandler[8]  DNA_DEPRECATED;
	
	short flag, scaflag;
	int pad;
	
	struct bGPdata *gpd;		/* grease-pencil data */
} SpaceLogic;

/* Console ================================================ */

/* Console content */
typedef struct ConsoleLine {
	struct ConsoleLine *next, *prev;
	
	/* keep these 3 vars so as to share free, realloc funcs */
	int len_alloc;	/* allocated length */
	int len;	/* real len - strlen() */
	char *line; 
	
	int cursor;
	int type; /* only for use when in the 'scrollback' listbase */
} ConsoleLine;

/* ConsoleLine.type */
typedef enum eConsoleLine_Type {
	CONSOLE_LINE_OUTPUT = 0,
	CONSOLE_LINE_INPUT,
	CONSOLE_LINE_INFO, /* autocomp feedback */
	CONSOLE_LINE_ERROR
} eConsoleLine_Type;


/* Console View */
typedef struct SpaceConsole {
	SpaceLink *next, *prev;
	ListBase regionbase;		/* storage of regions for inactive spaces */
	int spacetype;
	float blockscale  DNA_DEPRECATED;			// XXX are these needed?
	short blockhandler[8]  DNA_DEPRECATED;		// XXX are these needed?
	
	/* space vars */
	int lheight, pad;

	ListBase scrollback; /* ConsoleLine; output */
	ListBase history; /* ConsoleLine; command history, current edited line is the first */
	char prompt[256];
	char language[32]; /* multiple consoles are possible, not just python */
	
	int sel_start;
	int sel_end;
} SpaceConsole;


/* User Preferences ======================================= */

/* User Preferences View */
typedef struct SpaceUserPref {
	SpaceLink *next, *prev;
	ListBase regionbase;		/* storage of regions for inactive spaces */
	int spacetype;
	
	int pad;
	
	char filter[64];		/* search term for filtering in the UI */
} SpaceUserPref;

/* Motion Tracking ======================================== */

/* Clip Editor */
typedef struct SpaceClip {
	SpaceLink *next, *prev;
	ListBase regionbase;		/* storage of regions for inactive spaces */
	int spacetype;

	float xof, yof;				/* user defined offset, image is centered */
	float xlockof, ylockof;		/* user defined offset from locked position */
	float zoom;					/* user defined zoom level */

	struct MovieClipUser user;		/* user of clip */
	struct MovieClip *clip;			/* clip data */
	struct MovieClipScopes scopes;	/* different scoped displayed in space panels */

	int flag;					/* flags */
	short mode;					/* editor mode (editing context being displayed) */
	short view;					/* type of the clip editor view */

	int path_length;			/* length of displaying path, in frames */

	/* current stabilization data */
	float loc[2], scale, angle;	/* pre-composed stabilization data */
	int pad;
	float stabmat[4][4], unistabmat[4][4];  /* current stabilization matrix and the same matrix in unified space,
	                                         * defined when drawing and used for mouse position calculation */

	/* movie postprocessing */
	int postproc_flag;

	/* grease pencil */
	short gpencil_src, pad2;

	void *draw_context;

	/* dopesheet */
	short dope_sort;		/* sort order in dopesheet view */
	short dope_flag;		/* dopsheet view flags */

	int around;			/* pivot point for transforms */

	/* **** mask editing **** */
	struct Mask *mask;
	/* draw options */
	char mask_draw_flag;
	char mask_draw_type;
	char pad3[6];
} SpaceClip;

/* SpaceClip->flag */
typedef enum eSpaceClip_Flag {
	SC_SHOW_MARKER_PATTERN = (1 << 0),
	SC_SHOW_MARKER_SEARCH  = (1 << 1),
	SC_LOCK_SELECTION      = (1 << 2),
	SC_SHOW_TINY_MARKER    = (1 << 3),
	SC_SHOW_TRACK_PATH     = (1 << 4),
	SC_SHOW_BUNDLES        = (1 << 5),
	SC_MUTE_FOOTAGE        = (1 << 6),
	SC_HIDE_DISABLED       = (1 << 7),
	SC_SHOW_NAMES          = (1 << 8),
	SC_SHOW_GRID           = (1 << 9),
	SC_SHOW_STABLE         = (1 << 10),
	SC_MANUAL_CALIBRATION  = (1 << 11),
/*	SC_SHOW_GPENCIL        = (1 << 12),*/	/* UNUSED */
	SC_SHOW_FILTERS        = (1 << 13),
	SC_SHOW_GRAPH_FRAMES   = (1 << 14),
	SC_SHOW_GRAPH_TRACKS   = (1 << 15),
/*	SC_SHOW_PYRAMID_LEVELS = (1 << 16), */	/* UNUSED */
	SC_LOCK_TIMECURSOR     = (1 << 17),
	SC_SHOW_SECONDS        = (1 << 18),
} eSpaceClip_Flag;

/* SpaceClip->mode */
typedef enum eSpaceClip_Mode {
	SC_MODE_TRACKING = 0,
	SC_MODE_RECONSTRUCTION,
	SC_MODE_DISTORTION,
	SC_MODE_MASKEDIT,
} eSpaceClip_Mode;

/* SpaceClip->view */
typedef enum eSpaceClip_View {
	SC_VIEW_CLIP = 0,
	SC_VIEW_GRAPH,
	SC_VIEW_DOPESHEET,
} eSpaceClip_View;

/* SpaceClip->dope_sort */
typedef enum eSpaceClip_Dopesheet_Sort {
	SC_DOPE_SORT_NAME = 0,
	SC_DOPE_SORT_LONGEST,
	SC_DOPE_SORT_TOTAL,
	SC_DOPE_SORT_AVERAGE_ERROR,
} eSpaceClip_Dopesheet_Sort;

/* SpaceClip->dope_flag */
typedef enum eSpaceClip_Dopesheet_Flag {
	SC_DOPE_SORT_INVERSE    = (1 << 0),
} eSpaceClip_Dopesheet_Flag;

<<<<<<< HEAD
/* SPaceClip->gpencil_src */
=======
/* SpaceClip->gpencil_src */
>>>>>>> bd81afdd
typedef enum eSpaceClip_GPencil_Source {
	SC_GPENCIL_SRC_CLIP = 0,
	SC_GPENCIL_SRC_TRACK = 1,
} eSpaceClip_GPencil_Source;

/* **************** SPACE DEFINES ********************* */

/* headerbuttons: 450-499 */
#define B_IMASELHOME		451
#define B_IMASELREMOVEBIP	452


/* space types, moved from DNA_screen_types.h */
/* Do NOT change order, append on end. types are hardcoded needed */
typedef enum eSpace_Type {
	SPACE_EMPTY,
	SPACE_VIEW3D,
	SPACE_IPO,
	SPACE_OUTLINER,
	SPACE_BUTS,
	SPACE_FILE,
	SPACE_IMAGE,		
	SPACE_INFO,
	SPACE_SEQ,
	SPACE_TEXT,
	SPACE_IMASEL, /* deprecated */
	SPACE_SOUND, /* Deprecated */
	SPACE_ACTION,
	SPACE_NLA,
	SPACE_SCRIPT, /* Deprecated */
	SPACE_TIME,
	SPACE_NODE,
	SPACE_LOGIC,
	SPACE_CONSOLE,
	SPACE_USERPREF,
	SPACE_CLIP,
	
	SPACEICONMAX = SPACE_CLIP
} eSpace_Type;

#endif<|MERGE_RESOLUTION|>--- conflicted
+++ resolved
@@ -1071,11 +1071,7 @@
 	SC_DOPE_SORT_INVERSE    = (1 << 0),
 } eSpaceClip_Dopesheet_Flag;
 
-<<<<<<< HEAD
-/* SPaceClip->gpencil_src */
-=======
 /* SpaceClip->gpencil_src */
->>>>>>> bd81afdd
 typedef enum eSpaceClip_GPencil_Source {
 	SC_GPENCIL_SRC_CLIP = 0,
 	SC_GPENCIL_SRC_TRACK = 1,
