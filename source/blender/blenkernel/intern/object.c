--- conflicted
+++ resolved
@@ -2429,19 +2429,13 @@
 			
 			/* includes all keys and modifiers */
 			if(ob->type==OB_MESH) {
-<<<<<<< HEAD
 				BMEditMesh *em = ((Mesh*)ob->data)->edit_btmesh;
-
-				// here was vieweditdatamask? XXX
-=======
-				EditMesh *em = BKE_mesh_get_editmesh(ob->data);
 				
 				/* evaluate drivers */
 				// XXX: should we push this to derivedmesh instead?
 				BKE_animsys_evaluate_animdata(data_id, adt, ctime, ADT_RECALC_DRIVERS);
 				
-					// here was vieweditdatamask? XXX
->>>>>>> 3b1585b1
+				// here was vieweditdatamask? XXX
 				if(ob->mode & OB_MODE_EDIT) {
 					makeDerivedMesh(scene, ob, em, CD_MASK_BAREMESH);
 				} else
