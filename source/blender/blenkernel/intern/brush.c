--- conflicted
+++ resolved
@@ -182,6 +182,7 @@
 static void extern_local_brush(Brush *brush)
 {
 	id_lib_extern((ID *)brush->mtex.tex);
+	id_lib_extern((ID *)brush->clone.image);
 }
 
 void make_local_brush(Brush *brush)
@@ -199,16 +200,9 @@
 	if(brush->id.lib==NULL) return;
 
 	if(brush->clone.image) {
-<<<<<<< HEAD
-		/* special case: ima always local immediately */
-		brush->clone.image->id.lib= NULL;
-		brush->clone.image->id.flag= LIB_LOCAL;
-		new_id(&bmain->brush, (ID *)brush->clone.image, NULL);
-=======
 		/* special case: ima always local immediately. Clone image should only
 		   have one user anyway. */
 		id_clear_lib_data(bmain, &brush->clone.image->id);
->>>>>>> 99075b35
 		extern_local_brush(brush);
 	}
 
@@ -219,15 +213,8 @@
 		}
 	}
 
-<<<<<<< HEAD
-	if(local && lib==0) {
-		brush->id.lib= NULL;
-		brush->id.flag= LIB_LOCAL;
-		new_id(&bmain->brush, (ID *)brush, NULL);
-=======
 	if(is_local && is_lib == FALSE) {
 		id_clear_lib_data(bmain, &brush->id);
->>>>>>> 99075b35
 		extern_local_brush(brush);
 
 		/* enable fake user by default */
