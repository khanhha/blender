# $Id$
# ***** BEGIN GPL LICENSE BLOCK *****
#
# This program is free software; you can redistribute it and/or
# modify it under the terms of the GNU General Public License
# as published by the Free Software Foundation; either version 2
# of the License, or (at your option) any later version.
#
# This program is distributed in the hope that it will be useful,
# but WITHOUT ANY WARRANTY; without even the implied warranty of
# MERCHANTABILITY or FITNESS FOR A PARTICULAR PURPOSE.  See the
# GNU General Public License for more details.
#
# You should have received a copy of the GNU General Public License
# along with this program; if not, write to the Free Software Foundation,
# Inc., 51 Franklin Street, Fifth Floor, Boston, MA 02110-1301, USA.
#
# The Original Code is Copyright (C) 2006, Blender Foundation
# All rights reserved.
#
# The Original Code is: all of this file.
#
# Contributor(s): Jacques Beaurain.
#
# ***** END GPL LICENSE BLOCK *****

if(WITH_CODEC_FFMPEG)
	# FFMPEG gives warnigns which are hard to avoid across multiple versions.
	remove_strict_flags()
endif()

set(INC 
	.
	../avi
	../blenfont
	../blenlib
	../blenloader
	../gpu
	../ikplugin
	../imbuf
	../makesdna
	../makesrna
	../modifiers
	../nodes
	../render/extern/include
	../../../intern/bsp/extern
	../../../intern/decimation/extern
	../../../intern/elbeem/extern
	../../../intern/guardedalloc
	../../../intern/iksolver/extern
	../../../intern/memutil
	../../../intern/mikktspace
	../../../intern/opennl/extern
	../../../intern/smoke/extern

	# XXX - BAD LEVEL CALL WM_api.h
	../windowmanager
)

set(INC_SYS
	${GLEW_INCLUDE_PATH}
	${ZLIB_INCLUDE_DIRS}
)

set(SRC
	intern/BME_Customdata.c
	intern/BME_conversions.c
	intern/BME_eulers.c
	intern/BME_mesh.c
	intern/BME_structure.c
	intern/BME_tools.c
	intern/CCGSubSurf.c
	intern/DerivedMesh.c
	intern/action.c
	intern/anim.c
	intern/anim_sys.c
	intern/armature.c
	intern/blender.c
	intern/bmfont.c
	intern/boids.c
	intern/booleanops_mesh.c
	intern/brush.c
	intern/bullet.c
	intern/bvhutils.c
	intern/cdderivedmesh.c
	intern/cloth.c
	intern/collision.c
	intern/colortools.c
	intern/constraint.c
	intern/context.c
	intern/curve.c
	intern/customdata.c
	intern/customdata_file.c
	intern/deform.c
	intern/depsgraph.c
	intern/displist.c
	intern/effect.c
	intern/fcurve.c
	intern/fluidsim.c
	intern/fmodifier.c
	intern/font.c
	intern/gpencil.c
	intern/group.c
	intern/icons.c
	intern/idcode.c
	intern/idprop.c
	intern/image.c
	intern/image_gen.c
	intern/implicit.c
	intern/ipo.c
	intern/key.c
	intern/lattice.c
	intern/library.c
	intern/material.c
	intern/mball.c
	intern/mesh.c
	intern/mesh_validate.c
	intern/modifier.c
	intern/movieclip.c
	intern/moviecache.c
	intern/multires.c
	intern/nla.c
	intern/node.c
	intern/object.c
	intern/packedFile.c
	intern/paint.c
	intern/particle.c
	intern/particle_system.c
	intern/pointcache.c
	intern/property.c
	intern/report.c
	intern/sca.c
	intern/scene.c
	intern/screen.c
	intern/script.c
	intern/seqcache.c
	intern/seqeffects.c
	intern/sequencer.c
	intern/shrinkwrap.c
	intern/sketch.c
	intern/smoke.c
	intern/softbody.c
	intern/sound.c
	intern/speaker.c
	intern/subsurf_ccg.c
	intern/suggestions.c
	intern/text.c
	intern/texture.c
	intern/tracking.c
	intern/unit.c
	intern/world.c
	intern/writeavi.c
	intern/writeffmpeg.c
	intern/writeframeserver.c
	
	BKE_DerivedMesh.h
	BKE_action.h
	BKE_anim.h
	BKE_animsys.h
	BKE_armature.h
	BKE_array_mallocn.h
	BKE_blender.h
	BKE_bmesh.h
	BKE_bmeshCustomData.h
	BKE_bmfont.h
	BKE_bmfont_types.h
	BKE_boids.h
	BKE_booleanops_mesh.h
	BKE_brush.h
	BKE_bullet.h
	BKE_bvhutils.h
	BKE_cdderivedmesh.h
	BKE_cloth.h
	BKE_collision.h
	BKE_colortools.h
	BKE_constraint.h
	BKE_context.h
	BKE_curve.h
	BKE_customdata.h
	BKE_customdata_file.h
	BKE_deform.h
	BKE_depsgraph.h
	BKE_displist.h
	BKE_effect.h
	BKE_endian.h
	BKE_fcurve.h
	BKE_fluidsim.h
	BKE_font.h
	BKE_global.h
	BKE_gpencil.h
	BKE_group.h
	BKE_icons.h
	BKE_idcode.h
	BKE_idprop.h
	BKE_image.h
	BKE_ipo.h
	BKE_key.h
	BKE_lattice.h
	BKE_library.h
	BKE_main.h
	BKE_material.h
	BKE_mball.h
	BKE_mesh.h
	BKE_modifier.h
	BKE_movieclip.h
	BKE_moviecache.h
	BKE_multires.h
	BKE_nla.h
	BKE_node.h
	BKE_object.h
	BKE_packedFile.h
	BKE_paint.h
	BKE_particle.h
	BKE_plugin_types.h
	BKE_pointcache.h
	BKE_property.h
	BKE_report.h
	BKE_sca.h
	BKE_scene.h
	BKE_screen.h
	BKE_script.h
	BKE_sequencer.h
	BKE_shrinkwrap.h
	BKE_sketch.h
	BKE_smoke.h
	BKE_softbody.h
	BKE_sound.h
	BKE_speaker.h
	BKE_subsurf.h
	BKE_suggestions.h
	BKE_text.h
	BKE_texture.h
	BKE_tracking.h
	BKE_unit.h
	BKE_utildefines.h
	BKE_world.h
	BKE_writeavi.h
	BKE_writeffmpeg.h
	BKE_writeframeserver.h
	depsgraph_private.h
	intern/CCGSubSurf.h
	intern/bmesh_private.h
	nla_private.h
)

add_definitions(-DGLEW_STATIC)

if(WITH_AUDASPACE)
	list(APPEND INC
		../../../intern/audaspace/intern
	)
	add_definitions(-DWITH_AUDASPACE)
endif()

if(WITH_BULLET)
	list(APPEND INC
		../../../extern/bullet2/src
	)
	add_definitions(-DUSE_BULLET)
endif()

if(WITH_MOD_CLOTH_ELTOPO)
	list(APPEND INC
		../../../extern/eltopo
	)
	add_definitions(-DWITH_ELTOPO)
endif()

if(WITH_IMAGE_OPENEXR)
	add_definitions(-DWITH_OPENEXR)
endif()

if(WITH_IMAGE_TIFF)
	add_definitions(-DWITH_TIFF)
endif()

if(WITH_IMAGE_OPENJPEG)
	add_definitions(-DWITH_OPENJPEG)
endif()

if(WITH_IMAGE_DDS)
	add_definitions(-DWITH_DDS)
endif()

if(WITH_IMAGE_CINEON)
	add_definitions(-DWITH_CINEON)
endif()

if(WITH_IMAGE_FRAMESERVER)
	add_definitions(-DWITH_FRAMESERVER)
endif()

if(WITH_IMAGE_HDR)
	add_definitions(-DWITH_HDR)
endif()

if(WITH_CODEC_QUICKTIME)
	list(APPEND INC
		../quicktime
	)
	list(APPEND INC_SYS
		${QUICKTIME_INCLUDE_DIRS}
	)
	add_definitions(-DWITH_QUICKTIME)
endif()

if(WITH_CODEC_FFMPEG)
	list(APPEND INC
		../../../intern/ffmpeg
	)
	list(APPEND INC_SYS
		${FFMPEG_INCLUDE_DIRS}
	)
	add_definitions(-DWITH_FFMPEG)
endif()

if(WITH_PYTHON)
	list(APPEND INC
		../python
	)
	list(APPEND INC_SYS
		${PYTHON_INCLUDE_DIRS}
	)
	add_definitions(-DWITH_PYTHON)

	if(WITH_PYTHON_SECURITY)
		add_definitions(-DWITH_PYTHON_SECURITY)
	endif()
endif()

if(WITH_OPENMP)
	add_definitions(-DPARALLEL=1)
endif()

if(NOT WITH_MOD_FLUID)
	add_definitions(-DDISABLE_ELBEEM)
endif()

if(WITH_MOD_SMOKE)
	add_definitions(-DWITH_SMOKE)
endif()

if(WITH_JACK)
	add_definitions(-DWITH_JACK)
endif()

if(WITH_LZO)
	list(APPEND INC_SYS
		../../../extern/lzo/minilzo
	)
	add_definitions(-DWITH_LZO)
endif()

if(WITH_LZMA)
	list(APPEND INC_SYS
		../../../extern/lzma
	)
	add_definitions(-DWITH_LZMA)
endif()

<<<<<<< HEAD
if(WITH_LIBMV)
	list(APPEND INC ../../../extern/libmv)
	add_definitions(-DWITH_LIBMV)
=======
if(WITH_GAMEENGINE)
	list(APPEND INC_SYS
        ../../../extern/recastnavigation/Recast/Include
	)
	list(APPEND SRC
		intern/navmesh_conversion.cpp
		BKE_navmesh_conversion.h
	)
>>>>>>> 84966d86
endif()

if(MSVC)
	set(CMAKE_C_FLAGS "${CMAKE_C_FLAGS} /WX")
endif()

blender_add_lib(bf_blenkernel "${SRC}" "${INC}" "${INC_SYS}")<|MERGE_RESOLUTION|>--- conflicted
+++ resolved
@@ -358,20 +358,20 @@
 	add_definitions(-DWITH_LZMA)
 endif()
 
-<<<<<<< HEAD
+
+if(WITH_GAMEENGINE)
+	list(APPEND INC_SYS
+        ../../../extern/recastnavigation/Recast/Include
+	)
+	list(APPEND SRC
+		intern/navmesh_conversion.cpp
+		BKE_navmesh_conversion.h
+	)
+endif()
+
 if(WITH_LIBMV)
 	list(APPEND INC ../../../extern/libmv)
 	add_definitions(-DWITH_LIBMV)
-=======
-if(WITH_GAMEENGINE)
-	list(APPEND INC_SYS
-        ../../../extern/recastnavigation/Recast/Include
-	)
-	list(APPEND SRC
-		intern/navmesh_conversion.cpp
-		BKE_navmesh_conversion.h
-	)
->>>>>>> 84966d86
 endif()
 
 if(MSVC)
