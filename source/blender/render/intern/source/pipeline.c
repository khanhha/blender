--- conflicted
+++ resolved
@@ -3054,7 +3054,6 @@
 	G.rendering= 0;
 }
 
-<<<<<<< HEAD
 void RE_RenderFreestyleStrokes(Render *re, Main *bmain, Scene *scene)
 {
 	re->result_ok= 0;
@@ -3064,10 +3063,7 @@
 	re->result_ok= 1;
 }
 
-static int do_write_image_or_movie(Render *re, Scene *scene, bMovieHandle *mh, const char *name_override)
-=======
 static int do_write_image_or_movie(Render *re, Main *bmain, Scene *scene, bMovieHandle *mh, const char *name_override)
->>>>>>> 4ab1dadf
 {
 	char name[FILE_MAX];
 	RenderResult rres;
