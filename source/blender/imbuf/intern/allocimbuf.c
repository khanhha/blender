--- conflicted
+++ resolved
@@ -163,13 +163,12 @@
 			IMB_freezbuffloatImBuf(ibuf);
 			freeencodedbufferImBuf(ibuf);
 			IMB_metadata_free(ibuf);
-<<<<<<< HEAD
 			IMB_colormanage_flags_free(ibuf);
 			IMB_colormanage_cache_data_free(ibuf);
-=======
-			if (ibuf->dds_data.data != NULL)
+
+			if (ibuf->dds_data.data != NULL) {
 				free(ibuf->dds_data.data); /* dds_data.data is allocated by DirectDrawSurface::readData(), so don't use MEM_freeN! */
->>>>>>> 7d223a1d
+			}
 			MEM_freeN(ibuf);
 		}
 	}
