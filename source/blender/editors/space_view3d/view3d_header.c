/**
 * $Id$
 *
 * ***** BEGIN GPL LICENSE BLOCK *****
 *
 * This program is free software; you can redistribute it and/or
 * modify it under the terms of the GNU General Public License
 * as published by the Free Software Foundation; either version 2
 * of the License, or (at your option) any later version. 
 *
 * This program is distributed in the hope that it will be useful,
 * but WITHOUT ANY WARRANTY; without even the implied warranty of
 * MERCHANTABILITY or FITNESS FOR A PARTICULAR PURPOSE.  See the
 * GNU General Public License for more details.
 *
 * You should have received a copy of the GNU General Public License
 * along with this program; if not, write to the Free Software Foundation,
 * Inc., 59 Temple Place - Suite 330, Boston, MA  02111-1307, USA.
 *
 * The Original Code is Copyright (C) 2004-2008 Blender Foundation.
 * All rights reserved.
 *
 * 
 * Contributor(s): Blender Foundation
 *
 * ***** END GPL LICENSE BLOCK *****
 */

#include <string.h>
#include <stdio.h>
#include <stdlib.h>

#include "DNA_armature_types.h"
#include "DNA_ID.h"
#include "DNA_image_types.h"
#include "DNA_meshdata_types.h"
#include "DNA_mesh_types.h"
#include "DNA_object_types.h"
#include "DNA_space_types.h"
#include "DNA_scene_types.h"
#include "DNA_screen_types.h"
#include "DNA_texture_types.h"
#include "DNA_userdef_types.h" /* U.smooth_viewtx */
#include "DNA_view3d_types.h"
#include "DNA_windowmanager_types.h"

#include "RNA_access.h"

#include "MEM_guardedalloc.h"

#include "BKE_action.h"
#include "BKE_brush.h"
#include "BKE_context.h"
#include "BKE_curve.h"
#include "BKE_depsgraph.h"
#include "BKE_displist.h"
#include "BKE_effect.h"
#include "BKE_global.h"
#include "BKE_image.h"
#include "BKE_library.h"
#include "BKE_main.h"
#include "BKE_mesh.h"
#include "BKE_modifier.h"
#include "BKE_particle.h"
#include "BKE_screen.h"
#include "BKE_utildefines.h" /* for VECCOPY */

#include "ED_armature.h"
#include "ED_particle.h"
#include "ED_object.h"
#include "ED_mesh.h"
#include "ED_util.h"
#include "ED_screen.h"
#include "ED_types.h"

#include "WM_api.h"
#include "WM_types.h"

#include "RNA_access.h"
#include "RNA_define.h"

#include "BIF_gl.h"
#include "BIF_glutil.h"
#include "BIF_transform.h"

#include "BLI_arithb.h"
#include "BLI_blenlib.h"
#include "BLI_editVert.h"

#include "UI_interface.h"
#include "UI_interface_icons.h"
#include "UI_resources.h"
#include "UI_view2d.h"

#include "view3d_intern.h"


/* View3d->modeselect 
 * This is a bit of a dodgy hack to enable a 'mode' menu with icons+labels
 * rather than those buttons.
 * I know the implementation's not good - it's an experiment to see if this
 * approach would work well
 *
 * This can be cleaned when I make some new 'mode' icons.
 */

#define V3D_OBJECTMODE_SEL			ICON_OBJECT_DATA
#define V3D_EDITMODE_SEL			ICON_EDITMODE_HLT
#define V3D_SCULPTMODE_SEL			ICON_SCULPTMODE_HLT
#define V3D_FACESELECT_SEL			ICON_FACESEL_HLT	/* this is not a mode anymore - just a switch */
#define V3D_VERTEXPAINTMODE_SEL		ICON_VPAINT_HLT
#define V3D_TEXTUREPAINTMODE_SEL	ICON_TPAINT_HLT
#define V3D_WEIGHTPAINTMODE_SEL		ICON_WPAINT_HLT
#define V3D_POSEMODE_SEL			ICON_POSE_HLT
#define V3D_PARTICLEEDITMODE_SEL	ICON_ANIM

#define TEST_EDITMESH	if(obedit==0) return; \
						if( (v3d->lay & obedit->lay)==0 ) return;

/* XXX port over */
static void handle_view3d_lock(void) {}
static void countall(void) {}
extern void borderselect();
static int retopo_mesh_paint_check() {return 0;}

/* view3d handler codes */
#define VIEW3D_HANDLER_BACKGROUND	1
#define VIEW3D_HANDLER_PROPERTIES	2
#define VIEW3D_HANDLER_OBJECT		3
#define VIEW3D_HANDLER_PREVIEW		4
#define VIEW3D_HANDLER_MULTIRES         5
#define VIEW3D_HANDLER_TRANSFORM	6
#define VIEW3D_HANDLER_GREASEPENCIL 7
#define VIEW3D_HANDLER_BONESKETCH	8

/* end XXX ************* */


/* well... in this file a lot of view mode manipulation happens, so let's have it defined here */
void ED_view3d_exit_paint_modes(bContext *C)
{
	if(G.f & G_TEXTUREPAINT)
		WM_operator_name_call(C, "PAINT_OT_texture_paint_toggle", WM_OP_EXEC_REGION_WIN, NULL);
	if(G.f & G_VERTEXPAINT)
		WM_operator_name_call(C, "PAINT_OT_vertex_paint_toggle", WM_OP_EXEC_REGION_WIN, NULL);
	else if(G.f & G_WEIGHTPAINT)
		WM_operator_name_call(C, "PAINT_OT_weight_paint_toggle", WM_OP_EXEC_REGION_WIN, NULL);

	if(G.f & G_SCULPTMODE)
		WM_operator_name_call(C, "SCULPT_OT_sculptmode_toggle", WM_OP_EXEC_REGION_WIN, NULL);
	if(G.f & G_PARTICLEEDIT)
		WM_operator_name_call(C, "PARTICLE_OT_particle_edit_toggle", WM_OP_EXEC_REGION_WIN, NULL);
	
	G.f &= ~(G_VERTEXPAINT+G_TEXTUREPAINT+G_WEIGHTPAINT+G_SCULPTMODE+G_PARTICLEEDIT);
}





static void do_view3d_header_buttons(bContext *C, void *arg, int event);

#define B_SCENELOCK 101
#define B_FULL		102
#define B_HOME		103
#define B_VIEWBUT	104
#define B_PERSP		105
#define B_VIEWRENDER	106
#define B_STARTGAME	107
#define B_MODESELECT 108
#define B_AROUND	109
#define B_SEL_VERT	110
#define B_SEL_EDGE	111
#define B_SEL_FACE	112
#define B_SEL_PATH	113
#define B_SEL_POINT	114
#define B_SEL_END	115
#define B_MAN_TRANS	116
#define B_MAN_ROT	117
#define B_MAN_SCALE	118
#define B_NDOF		119	
#define B_MAN_MODE	120
#define B_VIEW_BUTSEDIT	121
#define B_REDR		122
#define B_NOP		123
#define B_ACTCOPY	124
#define B_ACTPASTE	125
#define B_ACTPASTEFLIP 126

#define B_LAY		201


static RegionView3D *wm_region_view3d(const bContext *C)
{
	ScrArea *sa= CTX_wm_area(C);
	ARegion *ar;
	/* XXX handle foursplit? */
	for(ar= sa->regionbase.first; ar; ar= ar->next)
		if(ar->regiontype==RGN_TYPE_WINDOW)
			return ar->regiondata;
	return NULL;
}

/* XXX; all this context stuff...  should become operator */
void do_layer_buttons(bContext *C, short event)
{
	wmWindow *win= CTX_wm_window(C);
	Scene *scene= CTX_data_scene(C);
	ScrArea *sa= CTX_wm_area(C);
	View3D *v3d= sa->spacedata.first;
	static int oldlay= 1;
	short shift, alt, ctrl;
	
	shift= win->eventstate->shift;
	alt= win->eventstate->alt;
	ctrl= win->eventstate->ctrl;
	
	if(v3d==0) return;
	if(v3d->localview) return;
	
	if(event==-1 && ctrl) {
		v3d->scenelock= !v3d->scenelock;
		do_view3d_header_buttons(C, NULL, B_SCENELOCK);
	} else if (event<0) {
		if(v3d->lay== (1<<20)-1) {
			if(event==-2 || shift) v3d->lay= oldlay;
		}
		else {
			oldlay= v3d->lay;
			v3d->lay= (1<<20)-1;
		}
		
		if(v3d->scenelock) handle_view3d_lock();
		
		/* new layers might need unflushed events events */
		DAG_scene_update_flags(scene, v3d->lay);	/* tags all that moves and flushes */
	}
	else {
		if(alt) {
			if(event<11) event+= 10;
		}
		if(shift) {
			if(v3d->lay & (1<<event)) v3d->lay -= (1<<event);
			else	v3d->lay += (1<<event);
		}
		do_view3d_header_buttons(C, NULL, event+B_LAY);
	}
	ED_area_tag_redraw(sa);
	
	if(v3d->drawtype == OB_SHADED) reshadeall_displist(scene);
}

static int layers_exec(bContext *C, wmOperator *op)
{
	Scene *scene= CTX_data_scene(C);
	ScrArea *sa= CTX_wm_area(C);
	View3D *v3d= sa->spacedata.first;
	int nr= RNA_int_get(op->ptr, "nr");
	
	if(nr<=0)
		return OPERATOR_CANCELLED;
	nr--;
	
	if(RNA_boolean_get(op->ptr, "extend"))
		v3d->lay |= (1<<nr);
	else 
		v3d->lay = (1<<nr);
	
	if(v3d->scenelock) handle_view3d_lock();
	
	/* new layers might need unflushed events events */
	DAG_scene_update_flags(scene, v3d->lay);	/* tags all that moves and flushes */

	ED_area_tag_redraw(sa);
	
	return OPERATOR_FINISHED;
}

/* applies shift and alt, lazy coding or ok? :) */
/* the local per-keymap-entry keymap will solve it */
static int layers_invoke(bContext *C, wmOperator *op, wmEvent *event)
{
	if(event->ctrl || event->oskey)
		return OPERATOR_PASS_THROUGH;
	
	if(event->shift)
		RNA_boolean_set(op->ptr, "extend", 1);
	
	if(event->alt) {
		int nr= RNA_int_get(op->ptr, "nr") + 10;
		RNA_int_set(op->ptr, "nr", nr);
	}
	layers_exec(C, op);
	
	return OPERATOR_FINISHED;
}

void VIEW3D_OT_layers(wmOperatorType *ot)
{
	/* identifiers */
	ot->name= "Layers";
	ot->idname= "VIEW3D_OT_layers";
	
	/* api callbacks */
	ot->invoke= layers_invoke;
	ot->exec= layers_exec;
	ot->poll= ED_operator_view3d_active;
	
	/* flags */
	ot->flag= OPTYPE_REGISTER|OPTYPE_UNDO;
	
	RNA_def_int(ot->srna, "nr", 1, 0, 20, "Number", "", 0, 20);
	RNA_def_boolean(ot->srna, "extend", 0, "Extend", "");
}


#if 0
static void do_view3d_view_camerasmenu(bContext *C, void *arg, int event)
{
	Scene *scene= CTX_data_scene(C);
	Base *base;
	int i=1;
	
	if (event == 1) {
		/* Set Active Object as Active Camera */
		/* XXX ugly hack alert */
//		G.qual |= LR_CTRLKEY;
//		persptoetsen(PAD0);
//		G.qual &= ~LR_CTRLKEY;
	} else {

		for( base = FIRSTBASE; base; base = base->next ) {
			if (base->object->type == OB_CAMERA) {
				i++;
				
				if (event==i) {
					/* XXX use api call! */
					
					break;
				}
			}
		}
	}
	
}


static uiBlock *view3d_view_camerasmenu(bContext *C, ARegion *ar, void *arg_unused)
{
	Scene *scene= CTX_data_scene(C);
	Base *base;
	uiBlock *block;
	short yco= 0, menuwidth=120;
	int i=1;
	char camname[48];
	
	block= uiBeginBlock(C, ar, "view3d_view_camerasmenu", UI_EMBOSSP);
	uiBlockSetButmFunc(block, do_view3d_view_camerasmenu, NULL);

	uiDefIconTextBut(block, BUTM, 1, ICON_BLANK1, "Set Active Object as Active Camera|Ctrl NumPad 0",	0, yco-=20, menuwidth, 19, NULL, 0.0, 0.0, 0, 1, "");

	uiDefBut(block, SEPR, 0, "",					0, yco-=6, 140, 6, NULL, 0.0, 0.0, 0, 0, "");
	
	for( base = FIRSTBASE; base; base = base->next ) {
		if (base->object->type == OB_CAMERA) {
			i++;
			
			strcpy(camname, base->object->id.name+2);
			if (base->object == scene->camera) strcat(camname, " (Active)");
			
			uiDefIconTextBut(block, BUTM, 1, ICON_BLANK1, camname,	0, yco-=20, menuwidth, 19, NULL, 0.0, 0.0, 0,  i, "");
		}
	}
	
	uiBlockSetDirection(block, UI_RIGHT);
	uiTextBoundsBlock(block, 50);
	return block;
}
#endif

#if 0
static void do_view3d_view_cameracontrolsmenu(bContext *C, void *arg, int event)
{
	switch(event) {
	case 0: /* Orbit Left */
		persptoetsen(PAD4);
		break;
	case 1: /* Orbit Right */
		persptoetsen(PAD6);
		break;
	case 2: /* Orbit Up */
		persptoetsen(PAD8);
		break;
	case 3: /* Orbit Down */
		persptoetsen(PAD2);
		break;
	case 4: /* Pan left */
		/* XXX ugly hack alert */
//		G.qual |= LR_CTRLKEY;
		persptoetsen(PAD4);
//		G.qual &= ~LR_CTRLKEY;
		break;
	case 5: /* Pan right */
		/* XXX ugly hack alert */
//		G.qual |= LR_CTRLKEY;
		persptoetsen(PAD6);
//		G.qual &= ~LR_CTRLKEY;
		break;
	case 6: /* Pan up */
		/* ugly hack alert */
//		G.qual |= LR_CTRLKEY;
		persptoetsen(PAD8);
//		G.qual &= ~LR_CTRLKEY;
		break;
	case 7: /* Pan down */
		/* ugly hack alert */
//		G.qual |= LR_CTRLKEY;
		persptoetsen(PAD2);
//		G.qual &= ~LR_CTRLKEY;
		break;
	case 8: /* Zoom In */
		persptoetsen(PADPLUSKEY);
		break;
	case 9: /* Zoom Out */
		persptoetsen(PADMINUS);
		break;
	case 10: /* Reset Zoom */
		persptoetsen(PADENTER);
		break;
	case 11: /* Camera Fly mode */
		fly();
		break;
	}
}


static uiBlock *view3d_view_cameracontrolsmenu(bContext *C, ARegion *ar, void *arg_unused)
{
/*		static short tog=0; */
	uiBlock *block;
	short yco= 0, menuwidth=120;
	
	block= uiBeginBlock(C, ar, "view3d_view_cameracontrolsmenu", UI_EMBOSSP);
	uiBlockSetButmFunc(block, do_view3d_view_cameracontrolsmenu, NULL);

	uiDefIconTextBut(block, BUTM, 1, ICON_BLANK1, "Camera Fly Mode|Shift F",	0, yco-=20, menuwidth, 19, NULL, 0.0, 0.0, 0, 11, "");
	
	uiDefBut(block, SEPR, 0, "",					0, yco-=6, 140, 6, NULL, 0.0, 0.0, 0, 0, "");
	
	uiDefIconTextBut(block, BUTM, 1, ICON_BLANK1, "Orbit Left|NumPad 4",	0, yco-=20, menuwidth, 19, NULL, 0.0, 0.0, 0, 0, "");
	uiDefIconTextBut(block, BUTM, 1, ICON_BLANK1, "Orbit Right|NumPad 6", 0, yco-=20, menuwidth, 19, NULL, 0.0, 0.0, 0, 1, "");
	uiDefIconTextBut(block, BUTM, 1, ICON_BLANK1, "Orbit Up|NumPad 8",	0, yco-=20, menuwidth, 19, NULL, 0.0, 0.0, 0, 2, "");
	uiDefIconTextBut(block, BUTM, 1, ICON_BLANK1, "Orbit Down|NumPad 2",	0, yco-=20, menuwidth, 19, NULL, 0.0, 0.0, 0, 3, "");
	
	uiDefBut(block, SEPR, 0, "",					0, yco-=6, 140, 6, NULL, 0.0, 0.0, 0, 0, "");
	
	uiDefIconTextBut(block, BUTM, 1, ICON_BLANK1, "Pan Left|Ctrl NumPad 4",	0, yco-=20, menuwidth, 19, NULL, 0.0, 0.0, 0, 4, "");
	uiDefIconTextBut(block, BUTM, 1, ICON_BLANK1, "Pan Right|Ctrl NumPad 6", 0, yco-=20, menuwidth, 19, NULL, 0.0, 0.0, 0, 5, "");
	uiDefIconTextBut(block, BUTM, 1, ICON_BLANK1, "Pan Up|Ctrl NumPad 8",	0, yco-=20, menuwidth, 19, NULL, 0.0, 0.0, 0, 6, "");
	uiDefIconTextBut(block, BUTM, 1, ICON_BLANK1, "Pan Down|Ctrl NumPad 2",	0, yco-=20, menuwidth, 19, NULL, 0.0, 0.0, 0, 7, "");
	
	uiDefBut(block, SEPR, 0, "",					0, yco-=6, 140, 6, NULL, 0.0, 0.0, 0, 0, "");
	
	uiDefIconTextBut(block, BUTM, 1, ICON_BLANK1, "Zoom In|NumPad +", 0, yco-=20, menuwidth, 19, NULL, 0.0, 0.0, 0, 8, "");
	uiDefIconTextBut(block, BUTM, 1, ICON_BLANK1, "Zoom Out|NumPad -",	0, yco-=20, menuwidth, 19, NULL, 0.0, 0.0, 0, 9, "");
	uiDefIconTextBut(block, BUTM, 1, ICON_BLANK1, "Reset Zoom|NumPad Enter",	0, yco-=20, menuwidth, 19, NULL, 0.0, 0.0, 0, 10, "");

	uiBlockSetDirection(block, UI_RIGHT);
	uiTextBoundsBlock(block, 50);
	return block;
}

static void do_view3d_view_alignviewmenu(bContext *C, void *arg, int event)
{
	Scene *scene= CTX_data_scene(C);
	ScrArea *sa= CTX_wm_area(C);
	View3D *v3d= sa->spacedata.first;
	Object *obedit = CTX_data_edit_object(C);
	float *curs;
	
	switch(event) {

	case 0: /* Align View to Selected (edit/faceselect mode) */
	case 1:
	case 2:
		if ((obedit) && (obedit->type == OB_MESH)) {
			editmesh_align_view_to_selected(v3d, event + 1);
		} 
		else if (FACESEL_PAINT_TEST) {
			Object *obact= OBACT;
			if (obact && obact->type==OB_MESH) {
				Mesh *me= obact->data;

				if (me->mtface) {
// XXX					faceselect_align_view_to_selected(v3d, me, event + 1);
					ED_area_tag_redraw(sa);
				}
			}
		}
		break;
	case 3: /* Center View to Cursor */
		curs= give_cursor(scene, v3d);
		v3d->ofs[0]= -curs[0];
		v3d->ofs[1]= -curs[1];
		v3d->ofs[2]= -curs[2];
		ED_area_tag_redraw(sa);
		break;
	case 4: /* Align Active Camera to View */
		/* XXX This ugly hack is a symptom of the nasty persptoetsen function, 
		 * but at least it works for now.
		 */
//		G.qual |= LR_CTRLKEY|LR_ALTKEY;
		persptoetsen(PAD0);
//		G.qual &= ~(LR_CTRLKEY|LR_ALTKEY);
		break;
	case 5: /* Align View to Selected (object mode) */
// XXX		mainqenter(PADASTERKEY, 1);
		break;
	case 6: /* Center View and Cursor to Origin */
		WM_operator_name_call(C, "VIEW3D_OT_viewcenter", WM_OP_EXEC_REGION_WIN, NULL);
		curs= give_cursor(scene, v3d);
		curs[0]=curs[1]=curs[2]= 0.0;
		break;
	}
}

static uiBlock *view3d_view_alignviewmenu(bContext *C, ARegion *ar, void *arg_unused)
{
/*		static short tog=0; */
	uiBlock *block;
	Object *obedit = CTX_data_edit_object(C);
	short yco= 0, menuwidth=120;
	
	block= uiBeginBlock(C, ar, "view3d_view_alignviewmenu", UI_EMBOSSP);
	uiBlockSetButmFunc(block, do_view3d_view_alignviewmenu, NULL);

	uiDefIconTextBut(block, BUTM, 1, ICON_BLANK1, "Center View to Cursor|C",			0, yco-=20, menuwidth, 19, NULL, 0.0, 0.0, 0, 3, "");
	uiDefIconTextBut(block, BUTM, 1, ICON_BLANK1, "Center Cursor and View All|Shift C",			0, yco-=20, menuwidth, 19, NULL, 0.0, 0.0, 0, 6, "");
	uiDefIconTextBut(block, BUTM, 1, ICON_BLANK1, "Align Active Camera to View|Ctrl Alt NumPad 0",			0, yco-=20, menuwidth, 19, NULL, 0.0, 0.0, 0, 4, "");	

	if (((obedit) && (obedit->type == OB_MESH)) || (FACESEL_PAINT_TEST)) {
		uiDefIconTextBut(block, BUTM, 1, ICON_BLANK1, "Align View to Selected (Top)|Shift V",			0, yco-=20, menuwidth, 19, NULL, 0.0, 0.0, 0, 2, "");
		uiDefIconTextBut(block, BUTM, 1, ICON_BLANK1, "Align View to Selected (Front)|Shift V",			0, yco-=20, menuwidth, 19, NULL, 0.0, 0.0, 0, 1, "");
		uiDefIconTextBut(block, BUTM, 1, ICON_BLANK1, "Align View to Selected (Side)|Shift V",			0, yco-=20, menuwidth, 19, NULL, 0.0, 0.0, 0, 0, "");
	} else {
		uiDefIconTextBut(block, BUTM, 1, ICON_BLANK1, "Align View to Selected|NumPad *",			0, yco-=20, menuwidth, 19, NULL, 0.0, 0.0, 0, 5, "");
	}
	
	uiBlockSetDirection(block, UI_RIGHT);
	uiTextBoundsBlock(block, 50);
	return block;
}
#endif

#if 0
static uiBlock *view3d_view_spacehandlers(bContext *C, ARegion *ar, void *arg_unused)
{
	/* XXX */
	return NULL;
}


static void do_view3d_viewmenu(bContext *C, void *arg, int event)
{
	
	switch(event) {
	case 0: /* User */
		break;
	case 1: /* Camera */
		break;
	case 2: /* Top */
		break;
	case 3: /* Front */
		break;
	case 4: /* Side */
		break;
	case 5: /* Perspective */
		break;
	case 6: /* Orthographic */
		break;
	case 7: /* Local View */
		break;
	case 8: /* Global View */
		break;
	case 9: /* View All (Home) */
		WM_operator_name_call(C, "VIEW3D_OT_viewhome", WM_OP_EXEC_REGION_WIN, NULL);
		break;
	case 11: /* View Selected */
		WM_operator_name_call(C, "VIEW3D_OT_viewcenter", WM_OP_EXEC_REGION_WIN, NULL);
		break;
	case 13: /* Play Back Animation */
		break;
	case 15: /* Background Image... */
//		add_blockhandler(sa, VIEW3D_HANDLER_BACKGROUND, UI_PNL_UNSTOW);
		break;
	case 16: /* View  Panel */
//		add_blockhandler(sa, VIEW3D_HANDLER_PROPERTIES, UI_PNL_UNSTOW);
		break;
	case 17: /* Set Clipping Border */
		WM_operator_name_call(C, "VIEW3D_OT_clipping", WM_OP_INVOKE_REGION_WIN, NULL);
		break;
	case 18: /* render preview */
//		toggle_blockhandler(sa, VIEW3D_HANDLER_PREVIEW, 0);
		break;
	case 19: /* zoom within border */
//		view3d_border_zoom();
		break;
	case 20: /* Transform  Space Panel */
//		add_blockhandler(sa, VIEW3D_HANDLER_TRANSFORM, UI_PNL_UNSTOW);
		break;	
	case 21: /* Grease Pencil */
//		add_blockhandler(sa, VIEW3D_HANDLER_GREASEPENCIL, UI_PNL_UNSTOW);
		break;		
	case 22: /* View all layers */
		do_layer_buttons(C, -2);
		break;
	}
}
#endif

static void view3d_view_viewnavmenu(bContext *C, uiLayout *layout, void *arg_unused)
{
//	uiItemO(layout, NULL, 0, "VIEW3D_OT_view_fly_mode");
	
//	uiItemS(layout);
	
	uiItemsEnumO(layout, "VIEW3D_OT_view_orbit", "type");
	
	uiItemS(layout);
	
	uiItemsEnumO(layout, "VIEW3D_OT_view_pan", "type");
	
	uiItemS(layout);
	
	uiItemFloatO(layout, "Zoom in", 0, "VIEW3D_OT_zoom", "delta", 1.0f);
	uiItemFloatO(layout, "Zoom out", 0, "VIEW3D_OT_zoom", "delta", -1.0f);
	
}
static void view3d_view_alignviewmenu(bContext *C, uiLayout *layout, void *arg_unused)
{
	
}

static void view3d_viewmenu(bContext *C, uiLayout *layout, void *arg_unused)
{
	ScrArea *sa= CTX_wm_area(C);
	
//	uiItemO(layout, ICON_MENU_PANEL, "VIEW3D_OT_toggle_transform_orientations_panel"); // Transform Orientations...
//	uiItemO(layout, ICON_MENU_PANEL, "VIEW3D_OT_toggle_render_preview_panel"); // render preview...
//	uiItemO(layout, ICON_MENU_PANEL, "VIEW3D_OT_toggle_view_properties_panel"); // View Properties....
//	uiItemO(layout, ICON_MENU_PANEL, "VIEW3D_OT_toggle_background_image_panel"); // Background Image....
//	uiItemO(layout, ICON_MENU_PANEL, "VIEW3D_OT_toggle_grease_pencil_panel"); // Grease Pencil....
	
//	uiItemS(layout);
	
	uiItemEnumO(layout, NULL, 0, "VIEW3D_OT_viewnumpad", "type", V3D_VIEW_CAMERA);
	uiItemEnumO(layout, NULL, 0, "VIEW3D_OT_viewnumpad", "type", V3D_VIEW_TOP);
	uiItemEnumO(layout, NULL, 0, "VIEW3D_OT_viewnumpad", "type", V3D_VIEW_FRONT);
	uiItemEnumO(layout, NULL, 0, "VIEW3D_OT_viewnumpad", "type", V3D_VIEW_RIGHT);
	
	//uiItemMenuF(layout, "Cameras", view3d_view_camerasmenu);
	
	uiItemS(layout);

	uiItemO(layout, NULL, 0, "VIEW3D_OT_view_persportho");
	
	uiItemS(layout);
	
//	uiItemO(layout, NULL, 0, "VIEW3D_OT_view_show_all_layers");	
	
//	uiItemS(layout);
	
//	uiItemO(layout, NULL, 0, "VIEW3D_OT_view_local_view");
//	uiItemO(layout, NULL, 0, "VIEW3D_OT_view_global_view");
	
//	uiItemS(layout);
	
	uiItemMenuF(layout, "View Navigation", 0, view3d_view_viewnavmenu);
	uiItemMenuF(layout, "Align View", 0, view3d_view_alignviewmenu);
	
	uiItemS(layout);

	uiLayoutSetOperatorContext(layout, WM_OP_INVOKE_REGION_WIN);	

	uiItemO(layout, NULL, 0, "VIEW3D_OT_clipping");
	uiItemO(layout, NULL, 0, "VIEW3D_OT_zoom_border");
	
	uiItemS(layout);
	
	uiItemO(layout, NULL, 0, "VIEW3D_OT_viewcenter");
	uiItemO(layout, NULL, 0, "VIEW3D_OT_viewhome");
	
	uiItemS(layout);
	
	if(sa->full) uiItemO(layout, NULL, 0, "SCREEN_OT_screen_full_area"); // "Tile Window", Ctrl UpArrow
	else uiItemO(layout, NULL, 0, "SCREEN_OT_screen_full_area"); // "Maximize Window", Ctr DownArrow
}
#if 0
static uiBlock *view3d_viewmenu(bContext *C, ARegion *ar, void *arg_unused)
{
	ScrArea *sa= CTX_wm_area(C);
	View3D *v3d= sa->spacedata.first;
	RegionView3D *rv3d= wm_region_view3d(C);
	uiBlock *block;
	short yco= 0, menuwidth=120;
	
	block= uiBeginBlock(C, ar, "view3d_viewmenu", UI_EMBOSSP);
	uiBlockSetButmFunc(block, do_view3d_viewmenu, NULL);
	
	uiDefIconTextBut(block, BUTM, 1, ICON_MENU_PANEL, "Transform Orientations...",	0, yco-=20, menuwidth, 19, NULL, 0.0, 0.0, 0, 20, "");
	uiDefIconTextBut(block, BUTM, 1, ICON_MENU_PANEL, "Render Preview...|Shift P",	0, yco-=20, menuwidth, 19, NULL, 0.0, 0.0, 0, 18, "");
	uiDefIconTextBut(block, BUTM, 1, ICON_MENU_PANEL, "View Properties...",	0, yco-=20, menuwidth, 19, NULL, 0.0, 0.0, 0, 16, "");
	uiDefIconTextBut(block, BUTM, 1, ICON_MENU_PANEL, "Background Image...",	0, yco-=20, menuwidth, 19, NULL, 0.0, 0.0, 0, 15, "");
	uiDefIconTextBut(block, BUTM, 1, ICON_MENU_PANEL, "Grease Pencil...",	0, yco-=20, menuwidth, 19, NULL, 0.0, 0.0, 0, 21, "");
	
	uiDefBut(block, SEPR, 0, "",					0, yco-=6, menuwidth, 6, NULL, 0.0, 0.0, 0, 0, "");
	
	if ((rv3d->viewbut == 0) && !(rv3d->persp == V3D_CAMOB)) uiDefIconTextBut(block, BUTM, 1, ICON_CHECKBOX_HLT, "User",			0, yco-=20, menuwidth, 19, NULL, 0.0, 0.0, 0, 0, "");
	else uiDefIconTextBut(block, BUTM, 1, ICON_CHECKBOX_DEHLT, "User",						0, yco-=20, menuwidth, 19, NULL, 0.0, 0.0, 0, 0, "");
	if (rv3d->persp == V3D_CAMOB) uiDefIconTextBut(block, BUTM, 1, ICON_CHECKBOX_HLT, "Camera|NumPad 0",	0, yco-=20, menuwidth, 19, NULL, 0.0, 0.0, 0, 1, "");
	else uiDefIconTextBut(block, BUTM, 1, ICON_CHECKBOX_DEHLT, "Camera|NumPad 0",			0, yco-=20, menuwidth, 19, NULL, 0.0, 0.0, 0, 1, "");
	if (rv3d->viewbut == 1) uiDefIconTextBut(block, BUTM, 1, ICON_CHECKBOX_HLT, "Top|NumPad 7",			0, yco-=20, menuwidth, 19, NULL, 0.0, 0.0, 0, 2, "");
	else uiDefIconTextBut(block, BUTM, 1, ICON_CHECKBOX_DEHLT, "Top|NumPad 7",				0, yco-=20, menuwidth, 19, NULL, 0.0, 0.0, 0, 2, "");
	if (rv3d->viewbut == 2) uiDefIconTextBut(block, BUTM, 1, ICON_CHECKBOX_HLT, "Front|NumPad 1",		0, yco-=20, menuwidth, 19, NULL, 0.0, 0.0, 0, 3, "");
	else uiDefIconTextBut(block, BUTM, 1, ICON_CHECKBOX_DEHLT, "Front|NumPad 1",			0, yco-=20, menuwidth, 19, NULL, 0.0, 0.0, 0, 3, "");
	if (rv3d->viewbut == 3) uiDefIconTextBut(block, BUTM, 1, ICON_CHECKBOX_HLT, "Side|NumPad 3",		0, yco-=20, menuwidth, 19, NULL, 0.0, 0.0, 0, 4, "");
	else uiDefIconTextBut(block, BUTM, 1, ICON_CHECKBOX_DEHLT, "Side|NumPad 3",			0, yco-=20, menuwidth, 19, NULL, 0.0, 0.0, 0, 4, "");
	
	uiDefIconTextBlockBut(block, view3d_view_camerasmenu, NULL, ICON_RIGHTARROW_THIN, "Cameras", 0, yco-=20, 120, 19, "");
	
	uiDefBut(block, SEPR, 0, "",					0, yco-=6, menuwidth, 6, NULL, 0.0, 0.0, 0, 0, "");
	
	if(rv3d->persp==V3D_PERSP) uiDefIconTextBut(block, BUTM, 1, ICON_CHECKBOX_HLT, "Perspective|NumPad 5",	0, yco-=20, menuwidth, 19, NULL, 0.0, 0.0, 0, 5, "");
	else uiDefIconTextBut(block, BUTM, 1, ICON_CHECKBOX_DEHLT, "Perspective|NumPad 5",	0, yco-=20, menuwidth, 19, NULL, 0.0, 0.0, 0, 5, "");
	if(rv3d->persp==V3D_ORTHO) uiDefIconTextBut(block, BUTM, 1, ICON_CHECKBOX_HLT, "Orthographic|NumPad 5", 0, yco-=20, menuwidth, 19, NULL, 0.0, 0.0, 0, 6, "");
	else uiDefIconTextBut(block, BUTM, 1, ICON_CHECKBOX_DEHLT, "Orthographic|NumPad 5", 0, yco-=20, menuwidth, 19, NULL, 0.0, 0.0, 0, 6, "");
	
	uiDefBut(block, SEPR, 0, "",					0, yco-=6, menuwidth, 6, NULL, 0.0, 0.0, 0, 0, "");
	
	if(v3d->lay== (1<<20)-1) uiDefIconTextBut(block, BUTM, 1, ICON_BLANK1, "Show Previous Layers|Shift ~", 0, yco-=20, menuwidth, 19, NULL, 0.0, 0.0, 0, 22, "");
	else uiDefIconTextBut(block, BUTM, 1, ICON_BLANK1, "Show All Layers| ~", 0, yco-=20, menuwidth, 19, NULL, 0.0, 0.0, 0, 22, "");
	
	uiDefBut(block, SEPR, 0, "",					0, yco-=6, menuwidth, 6, NULL, 0.0, 0.0, 0, 0, "");
	
	if(v3d->localview) uiDefIconTextBut(block, BUTM, 1, ICON_CHECKBOX_HLT, "Local View|NumPad /",	0, yco-=20, menuwidth, 19, NULL, 0.0, 0.0, 0, 7, "");
	else uiDefIconTextBut(block, BUTM, 1, ICON_CHECKBOX_DEHLT, "Local View|NumPad /", 0, yco-=20, menuwidth, 19, NULL, 0.0, 0.0, 0, 7, "");
	if(!v3d->localview) uiDefIconTextBut(block, BUTM, 1, ICON_CHECKBOX_HLT, "Global View|NumPad /",	0, yco-=20, menuwidth, 19, NULL, 0.0, 0.0, 0, 8, "");
	else uiDefIconTextBut(block, BUTM, 1, ICON_CHECKBOX_DEHLT, "Global View|NumPad /",	0, yco-=20, menuwidth, 19, NULL, 0.0, 0.0, 0, 8, "");
	
	uiDefBut(block, SEPR, 0, "",					0, yco-=6, menuwidth, 6, NULL, 0.0, 0.0, 0, 0, "");
	
	uiDefIconTextBlockBut(block, view3d_view_cameracontrolsmenu, NULL, ICON_RIGHTARROW_THIN, "View Navigation", 0, yco-=20, 120, 19, "");
	uiDefIconTextBlockBut(block, view3d_view_alignviewmenu, NULL, ICON_RIGHTARROW_THIN, "Align View", 0, yco-=20, 120, 19, "");
	
	uiDefBut(block, SEPR, 0, "",					0, yco-=6, menuwidth, 6, NULL, 0.0, 0.0, 0, 0, "");
	
	if(rv3d->rflag & RV3D_CLIPPING)
		uiDefIconTextBut(block, BUTM, 1, ICON_BLANK1, "Clear Clipping Border|Alt B",			0, yco-=20, menuwidth, 19, NULL, 0.0, 0.0, 0, 17, "");
	else
		uiDefIconTextBut(block, BUTM, 1, ICON_BLANK1, "Set Clipping Border|Alt B",			0, yco-=20, menuwidth, 19, NULL, 0.0, 0.0, 0, 17, "");
	if (rv3d->persp==V3D_ORTHO) uiDefIconTextBut(block, BUTM, 1, ICON_BLANK1, "Zoom Within Border...|Shift B",			0, yco-=20, menuwidth, 19, NULL, 0.0, 0.0, 0, 19, "");
	uiDefIconTextBut(block, BUTM, 1, ICON_BLANK1, "View Selected|NumPad .",			0, yco-=20, menuwidth, 19, NULL, 0.0, 0.0, 0, 11, "");
	uiDefIconTextBut(block, BUTM, 1, ICON_BLANK1, "View All|Home",		0, yco-=20, menuwidth, 19, NULL, 0.0, 0.0, 0, 9, "");
	if(!sa->full) uiDefIconTextBut(block, BUTM, B_FULL, ICON_BLANK1, "Maximize Window|Ctrl UpArrow", 0, yco-=20, menuwidth, 19, NULL, 0.0, 0.0, 0, 99, "");
	else uiDefIconTextBut(block, BUTM, B_FULL, ICON_BLANK1, "Tile Window|Ctrl DownArrow", 0, yco-=20, menuwidth, 19, NULL, 0.0, 0.0, 0, 99, "");

	uiDefBut(block, SEPR, 0, "",					0, yco-=6, menuwidth, 6, NULL, 0.0, 0.0, 0, 0, "");
	
	uiDefIconTextBut(block, BUTM, 1, ICON_BLANK1, "Play Back Animation|Alt A",		0, yco-=20, menuwidth, 19, NULL, 0.0, 0.0, 0, 13, "");

#ifndef DISABLE_PYTHON
	uiDefBut(block, SEPR, 0, "",					0, yco-=6, menuwidth, 6, NULL, 0.0, 0.0, 0, 0, "");
	uiDefIconTextBlockBut(block, view3d_view_spacehandlers, NULL, ICON_RIGHTARROW_THIN, "Space Handler Scripts", 0, yco-=20, 120, 19, "");
#endif

	if(ar->alignment==RGN_ALIGN_TOP) {
		uiBlockSetDirection(block, UI_DOWN);
	}
	else {
		uiBlockSetDirection(block, UI_TOP);
		uiBlockFlipOrder(block);
	}

	uiTextBoundsBlock(block, 50);
	
	return block;
}
#endif

#if 0
void do_view3d_select_object_typemenu(bContext *C, void *arg, int event)
{

	extern void selectall_type(short obtype);
	
	switch(event) {
	case 1: /* Mesh */
		selectall_type(OB_MESH);
		break;
	case 2: /* Curve */
		selectall_type(OB_CURVE);
		break;
	case 3: /* Surface */
		selectall_type(OB_SURF);
		break;
	case 4: /* Meta */
		selectall_type(OB_MBALL);
		break;
	case 5: /* Armature */
		selectall_type(OB_ARMATURE);
		break;
	case 6: /* Lattice */
		selectall_type(OB_LATTICE);
		break;
	case 7: /* Text */
		selectall_type(OB_FONT);
		break;
	case 8: /* Empty */
		selectall_type(OB_EMPTY);
		break;
	case 9: /* Camera */
		selectall_type(OB_CAMERA);
		break;
	case 10: /* Lamp */
		selectall_type(OB_LAMP);
		break;
	case 20:
		do_layer_buttons(C, -2);
		break;
	}
}

static uiBlock *view3d_select_object_typemenu(bContext *C, ARegion *ar, void *arg_unused)
{
	uiBlock *block;
	short yco = 20, menuwidth = 120;

	block= uiBeginBlock(C, ar, "view3d_select_object_typemenu", UI_EMBOSSP);
	uiBlockSetButmFunc(block, do_view3d_select_object_typemenu, NULL);

	uiDefIconTextBut(block, BUTM, 1, ICON_BLANK1, "Mesh",		0, yco-=20, menuwidth, 19, NULL, 0.0, 0.0, 1, 1, "");
	uiDefIconTextBut(block, BUTM, 1, ICON_BLANK1, "Curve",		0, yco-=20, menuwidth, 19, NULL, 0.0, 0.0, 1, 2, "");
	uiDefIconTextBut(block, BUTM, 1, ICON_BLANK1, "Surface",		0, yco-=20, menuwidth, 19, NULL, 0.0, 0.0, 1, 3, "");
	uiDefIconTextBut(block, BUTM, 1, ICON_BLANK1, "Meta",		0, yco-=20, menuwidth, 19, NULL, 0.0, 0.0, 1, 4, "");
	
	uiDefBut(block, SEPR, 0, "",			0, yco-=6, menuwidth, 6, NULL, 0.0, 0.0, 0, 0, "");
	
	uiDefIconTextBut(block, BUTM, 1, ICON_BLANK1, "Armature",		0, yco-=20, menuwidth, 19, NULL, 0.0, 0.0, 1, 5, "");
	uiDefIconTextBut(block, BUTM, 1, ICON_BLANK1, "Lattice",		0, yco-=20, menuwidth, 19, NULL, 0.0, 0.0, 1, 6, "");
	uiDefIconTextBut(block, BUTM, 1, ICON_BLANK1, "Text",		0, yco-=20, menuwidth, 19, NULL, 0.0, 0.0, 1, 7, "");
	uiDefIconTextBut(block, BUTM, 1, ICON_BLANK1, "Empty",		0, yco-=20, menuwidth, 19, NULL, 0.0, 0.0, 1, 8, "");
	
	uiDefBut(block, SEPR, 0, "",			0, yco-=6, menuwidth, 6, NULL, 0.0, 0.0, 0, 0, "");
	
	uiDefIconTextBut(block, BUTM, 1, ICON_BLANK1, "Camera",		0, yco-=20, menuwidth, 19, NULL, 0.0, 0.0, 1, 9, "");
	uiDefIconTextBut(block, BUTM, 1, ICON_BLANK1, "Lamp",		0, yco-=20, menuwidth, 19, NULL, 0.0, 0.0, 1, 10, "");
	
	uiBlockSetDirection(block, UI_RIGHT);
	uiTextBoundsBlock(block, 60);
	return block;
}


void do_view3d_select_object_layermenu(bContext *C, void *arg, int event)
{
// XXX	extern void selectall_layer(unsigned int layernum);
	
	switch(event) {
	case 0:
	case 1:
	case 2:
	case 3:
	case 4:
	case 5:
	case 6:
	case 7:
	case 8:
	case 9:
	case 10:
	case 11:
	case 12:
	case 13:
	case 14:
	case 15:
	case 16:
	case 17:
	case 18:
	case 19:
	case 20:
// XXX		selectall_layer(event);
		break;
	}
}

static uiBlock *view3d_select_object_layermenu(bContext *C, ARegion *ar, void *arg_unused)
{
	uiBlock *block;
	short xco= 0, yco = 20, menuwidth = 22;

	block= uiBeginBlock(C, ar, "view3d_select_object_layermenu", UI_EMBOSSP);
	uiBlockSetButmFunc(block, do_view3d_select_object_layermenu, NULL);

	uiDefBut(block, BUTM, 1, "1",		xco, yco-=20, menuwidth, 19, NULL, 0.0, 0.0, 1, 1, "");
	uiDefBut(block, BUTM, 1, "2",		xco+=(menuwidth+1), yco, menuwidth, 19, NULL, 0.0, 0.0, 1, 2, "");
	uiDefBut(block, BUTM, 1, "3",		xco+=(menuwidth+1), yco, menuwidth, 19, NULL, 0.0, 0.0, 1, 3, "");
	uiDefBut(block, BUTM, 1, "4",		xco+=(menuwidth+1), yco, menuwidth, 19, NULL, 0.0, 0.0, 1, 4, "");
	uiDefBut(block, BUTM, 1, "5",		xco+=(menuwidth+1), yco, menuwidth, 19, NULL, 0.0, 0.0, 1, 5, "");
	xco += 6;
	uiDefBut(block, BUTM, 1, "6",		xco+=(menuwidth+1), yco, menuwidth, 19, NULL, 0.0, 0.0, 1, 6, "");
	uiDefBut(block, BUTM, 1, "7",		xco+=(menuwidth+1), yco, menuwidth, 19, NULL, 0.0, 0.0, 1, 7, "");
	uiDefBut(block, BUTM, 1, "8",		xco+=(menuwidth+1), yco, menuwidth, 19, NULL, 0.0, 0.0, 1, 8, "");
	uiDefBut(block, BUTM, 1, "9",		xco+=(menuwidth+1), yco, menuwidth, 19, NULL, 0.0, 0.0, 1, 9, "");
	uiDefBut(block, BUTM, 1, "10",		xco+=(menuwidth+1), yco, menuwidth, 19, NULL, 0.0, 0.0, 1, 10, "");
	xco = 0;
	uiDefBut(block, BUTM, 1, "11",		xco, yco-=24, menuwidth, 19, NULL, 0.0, 0.0, 1, 11, "");
	uiDefBut(block, BUTM, 1, "12",		xco+=(menuwidth+1), yco, menuwidth, 19, NULL, 0.0, 0.0, 1, 12, "");
	uiDefBut(block, BUTM, 1, "13",		xco+=(menuwidth+1), yco, menuwidth, 19, NULL, 0.0, 0.0, 1, 13, "");
	uiDefBut(block, BUTM, 1, "14",		xco+=(menuwidth+1), yco, menuwidth, 19, NULL, 0.0, 0.0, 1, 14, "");
	uiDefBut(block, BUTM, 1, "15",		xco+=(menuwidth+1), yco, menuwidth, 19, NULL, 0.0, 0.0, 1, 15, "");
	xco += 6;
	uiDefBut(block, BUTM, 1, "16",		xco+=(menuwidth+1), yco, menuwidth, 19, NULL, 0.0, 0.0, 1, 16, "");
	uiDefBut(block, BUTM, 1, "17",		xco+=(menuwidth+1), yco, menuwidth, 19, NULL, 0.0, 0.0, 1, 17, "");
	uiDefBut(block, BUTM, 1, "18",		xco+=(menuwidth+1), yco, menuwidth, 19, NULL, 0.0, 0.0, 1, 18, "");
	uiDefBut(block, BUTM, 1, "19",		xco+=(menuwidth+1), yco, menuwidth, 19, NULL, 0.0, 0.0, 1, 19, "");
	uiDefBut(block, BUTM, 1, "20",		xco+=(menuwidth+1), yco, menuwidth, 19, NULL, 0.0, 0.0, 1, 20, "");
	
	uiBlockSetDirection(block, UI_RIGHT);
	/*uiTextBoundsBlock(block, 100);*/
	return block;
}

void do_view3d_select_object_linkedmenu(bContext *C, void *arg, int event)
{
	switch(event) {
	case 1: /* Object Ipo */
	case 2: /* ObData */
	case 3: /* Current Material */
	case 4: /* Current Texture */
		selectlinks(event);
		break;
	}
	countall();
}

static uiBlock *view3d_select_object_linkedmenu(bContext *C, ARegion *ar, void *arg_unused)
{
	uiBlock *block;
	short yco = 20, menuwidth = 120;

	block= uiBeginBlock(C, ar, "view3d_select_object_linkedmenu", UI_EMBOSSP);
	uiBlockSetButmFunc(block, do_view3d_select_object_linkedmenu, NULL);

	uiDefIconTextBut(block, BUTM, 1, ICON_BLANK1, "Object Ipo|Shift L, 1",		0, yco-=20, menuwidth, 19, NULL, 0.0, 0.0, 1, 1, "");
	uiDefIconTextBut(block, BUTM, 1, ICON_BLANK1, "ObData|Shift L, 2",		0, yco-=20, menuwidth, 19, NULL, 0.0, 0.0, 1, 2, "");
	uiDefIconTextBut(block, BUTM, 1, ICON_BLANK1, "Material|Shift L, 3",		0, yco-=20, menuwidth, 19, NULL, 0.0, 0.0, 1, 3, "");
	uiDefIconTextBut(block, BUTM, 1, ICON_BLANK1, "Texture|Shift L, 4",		0, yco-=20, menuwidth, 19, NULL, 0.0, 0.0, 1, 4, "");
	
	uiBlockSetDirection(block, UI_RIGHT);
	uiTextBoundsBlock(block, 60);
	return block;
}

void do_view3d_select_object_groupedmenu(bContext *C, void *arg, int event)
{

	switch(event) {
	case 1: /* Children */
	case 2: /* Immediate Children */
	case 3: /* Parent */
	case 4: /* Siblings */
	case 5: /* Type */
	case 6: /* Objects on Shared Layers */
	case 7: /* Objects in Same Group */
	case 8: /* Object Hooks*/
	case 9: /* Object PassIndex*/
	case 10: /* Object Color*/
	case 11: /* Game Properties*/
		select_object_grouped((short)event);
		break;
	}
}

static uiBlock *view3d_select_object_groupedmenu(bContext *C, ARegion *ar, void *arg_unused)
{
	uiBlock *block;
	short yco = 20, menuwidth = 120;

	block= uiBeginBlock(C, ar, "view3d_select_object_groupedmenu", UI_EMBOSSP);
	uiBlockSetButmFunc(block, do_view3d_select_object_groupedmenu, NULL);

	uiDefIconTextBut(block, BUTM, 1, ICON_BLANK1, "Children|Shift G, 1",		0, yco-=20, menuwidth, 19, NULL, 0.0, 0.0, 1, 1, "");
	uiDefIconTextBut(block, BUTM, 1, ICON_BLANK1, "Immediate Children|Shift G, 2",		0, yco-=20, menuwidth, 19, NULL, 0.0, 0.0, 1, 2, "");
	uiDefIconTextBut(block, BUTM, 1, ICON_BLANK1, "Parent|Shift G, 3",		0, yco-=20, menuwidth, 19, NULL, 0.0, 0.0, 1, 3, "");
	uiDefIconTextBut(block, BUTM, 1, ICON_BLANK1, "Siblings (Shared Parent)|Shift G, 4",		0, yco-=20, menuwidth, 19, NULL, 0.0, 0.0, 1, 4, "");
	uiDefIconTextBut(block, BUTM, 1, ICON_BLANK1, "Objects of Same Type|Shift G, 5",		0, yco-=20, menuwidth, 19, NULL, 0.0, 0.0, 1, 5, "");
	uiDefIconTextBut(block, BUTM, 1, ICON_BLANK1, "Objects on Shared Layers|Shift G, 6",		0, yco-=20, menuwidth, 19, NULL, 0.0, 0.0, 1, 6, "");
	uiDefIconTextBut(block, BUTM, 1, ICON_BLANK1, "Objects in Same Group|Shift G, 7",		0, yco-=20, menuwidth, 19, NULL, 0.0, 0.0, 1, 7, "");
	uiDefIconTextBut(block, BUTM, 1, ICON_BLANK1, "Object Hooks|Shift G, 8",		0, yco-=20, menuwidth, 19, NULL, 0.0, 0.0, 1, 8, "");
	uiDefIconTextBut(block, BUTM, 1, ICON_BLANK1, "Object PassIndex|Shift G, 9",		0, yco-=20, menuwidth, 19, NULL, 0.0, 0.0, 1, 9, "");
	uiDefIconTextBut(block, BUTM, 1, ICON_BLANK1, "Object Color|Shift G, 0",		0, yco-=20, menuwidth, 19, NULL, 0.0, 0.0, 1, 10, "");	
	uiDefIconTextBut(block, BUTM, 1, ICON_BLANK1, "Game Properties|Shift G, Alt+1",		0, yco-=20, menuwidth, 19, NULL, 0.0, 0.0, 1, 11, "");	

	uiBlockSetDirection(block, UI_RIGHT);
	uiTextBoundsBlock(block, 60);
	return block;
}

#endif

static uiBlock *view3d_select_objectmenu(bContext *C, ARegion *ar, void *arg_unused)
{
	uiBlock *block;
//	short yco= 0, menuwidth=120;
	
	block= uiBeginBlock(C, ar, "view3d_select_objectmenu", UI_EMBOSSP);
	
#if 0
	uiBlockSetButmFunc(block, do_view3d_select_objectmenu, NULL);
	
	uiDefIconTextBut(block, BUTM, 1, ICON_BLANK1, "Border Select|B",				0, yco-=20, menuwidth, 19, NULL, 0.0, 0.0, 1, 0, "");
	
	uiDefBut(block, SEPR, 0, "",				0, yco-=6, menuwidth, 6, NULL, 0.0, 0.0, 0, 0, "");
	
	uiDefIconTextBut(block, BUTM, 1, ICON_BLANK1, "Select/Deselect All|A",			0, yco-=20, menuwidth, 19, NULL, 0.0, 0.0, 1, 1, "");
	uiDefIconTextBut(block, BUTM, 1, ICON_BLANK1, "Inverse|Ctrl I",						0, yco-=20, menuwidth, 19, NULL, 0.0, 0.0, 1, 2, "");
	uiDefIconTextBut(block, BUTM, 1, ICON_BLANK1, "Random",							0, yco-=20, menuwidth, 19, NULL, 0.0, 0.0, 1, 3, "");
	
	uiDefIconTextBlockBut(block, view3d_select_object_layermenu, NULL, ICON_RIGHTARROW_THIN, "Select All by Layer", 0, yco-=20, 120, 19, "");
	uiDefIconTextBlockBut(block, view3d_select_object_typemenu, NULL, ICON_RIGHTARROW_THIN, "Select All by Type", 0, yco-=20, 120, 19, "");
		
	uiDefBut(block, SEPR, 0, "",				0, yco-=6, menuwidth, 6, NULL, 0.0, 0.0, 0, 0, "");
	
	uiDefIconTextBlockBut(block, view3d_select_object_linkedmenu, NULL, ICON_RIGHTARROW_THIN, "Linked", 0, yco-=20, 120, 19, "");
	uiDefIconTextBlockBut(block, view3d_select_object_groupedmenu, NULL, ICON_RIGHTARROW_THIN, "Grouped", 0, yco-=20, 120, 19, "");
#endif
	uiDefMenuButO(block, "VIEW3D_OT_select_border", "Border Select");
	
	uiDefMenuSep(block);
	
	uiDefMenuButO(block, "OBJECT_OT_select_all_toggle", "Select/Deselect All");
	uiDefMenuButO(block, "OBJECT_OT_select_invert", "Inverse");
	uiDefMenuButO(block, "OBJECT_OT_select_random", "Random");
	uiDefMenuButO(block, "OBJECT_OT_select_by_layer", "Select All by Layer");
	uiDefMenuButO(block, "OBJECT_OT_select_by_type", "Select All by Type");


	if(ar->alignment==RGN_ALIGN_TOP) {
		uiBlockSetDirection(block, UI_DOWN);
	}
	else {
		uiBlockSetDirection(block, UI_TOP);
		uiBlockFlipOrder(block);
	}
	
	uiTextBoundsBlock(block, 50);
	return block;
}

void do_view3d_select_meshmenu(bContext *C, void *arg, int event)
{
#if 0
/*	extern void borderselect(void);*/

	switch(event) {
	
		case 0: /* border select */
			borderselect();
			break;
		case 2: /* Select/Deselect all */
			deselectall_mesh();
			break;
		case 3: /* Inverse */
			selectswap_mesh();
			break;
		case 4: /* select linked vertices */
			selectconnected_mesh_all();
			break;
		case 5: /* select random */
			selectrandom_mesh();
			break;
		case 7: /* select more */
			select_more();
			break;
		case 8: /* select less */
			select_less();
			break;
		case 9: /* select non-manifold */
			select_non_manifold();
			break;
		case 11: /* select triangles */
			select_faces_by_numverts(3);
			break;
		case 12: /* select quads */
			select_faces_by_numverts(4);
			break;
		case 13: /* select non-triangles/quads */
			select_faces_by_numverts(5);
			break;
		case 14: /* select sharp edges */
			select_sharp_edges();
			break;
		case 15: /* select linked flat faces */
			select_linked_flat_faces();
			break;

		case 16: /* path select */
			pathselect();
			ED_undo_push(C, "Path Select");
			break;
		case 17: /* edge loop select */
			loop_multiselect(0);
			break;
		case 18: /* edge ring select */
			loop_multiselect(1);
			break;
		case 19: /* loop to region */
			loop_to_region();
			break;
		case 20: /* region to loop */
			region_to_loop();
			break;
		case 21: /* Select grouped */
			select_mesh_group_menu();
			break;
	}
#endif
}


static uiBlock *view3d_select_meshmenu(bContext *C, ARegion *ar, void *arg_unused)
{
	uiBlock *block;
	short yco= 0, menuwidth=120;
	
	block= uiBeginBlock(C, ar, "view3d_select_meshmenu", UI_EMBOSSP);
	uiBlockSetButmFunc(block, do_view3d_select_meshmenu, NULL);
	
	uiDefIconTextBut(block, BUTM, 1, ICON_BLANK1, "Border Select|B",				0, yco-=20, menuwidth, 19, NULL, 0.0, 0.0, 1, 0, "");
	
	uiDefBut(block, SEPR, 0, "",				0, yco-=6, menuwidth, 6, NULL, 0.0, 0.0, 0, 0, "");
	
	uiDefIconTextBut(block, BUTM, 1, ICON_BLANK1, "Select/Deselect All|A",				0, yco-=20, menuwidth, 19, NULL, 0.0, 0.0, 1, 2, "");
	uiDefIconTextBut(block, BUTM, 1, ICON_BLANK1, "Inverse|Ctrl I",				0, yco-=20, menuwidth, 19, NULL, 0.0, 0.0, 1, 3, "");
	
	uiDefBut(block, SEPR, 0, "", 0, yco-=6, 
			 menuwidth, 6, NULL, 0.0, 0.0, 0, 0, "");
	
	uiDefIconTextBut(block, BUTM, 1, ICON_BLANK1, "Random...",				0, yco-=20, menuwidth, 19, NULL, 0.0, 0.0, 1, 5, "");
	uiDefIconTextBut(block, BUTM, 1, ICON_BLANK1, 
					 "Non-Manifold|Ctrl Alt Shift M", 
					 0, yco-=20, menuwidth, 19, NULL, 0.0, 0.0, 1, 9, "");
	uiDefIconTextBut(block, BUTM, 1, ICON_BLANK1, 
					 "Sharp Edges|Ctrl Alt Shift S", 
					 0, yco-=20, menuwidth, 19, NULL, 0.0, 0.0, 1, 14, "");
	uiDefIconTextBut(block, BUTM, 1, ICON_BLANK1, 
					 "Linked Flat Faces|Ctrl Alt Shift F", 
					 0, yco-=20, menuwidth, 19, NULL, 0.0, 0.0, 1, 15, "");
	
	uiDefBut(block, SEPR, 0, "", 0, yco-=6, 
			 menuwidth, 6, NULL, 0.0, 0.0, 0, 0, "");

	uiDefIconTextBut(block, BUTM, 1, ICON_BLANK1, 
					 "Triangles|Ctrl Alt Shift 3", 
					 0, yco-=20, menuwidth, 19, NULL, 0.0, 0.0, 1, 11, "");
	uiDefIconTextBut(block, BUTM, 1, ICON_BLANK1, 
					 "Quads|Ctrl Alt Shift 4", 
					 0, yco-=20, menuwidth, 19, NULL, 0.0, 0.0, 1, 12, "");
	uiDefIconTextBut(block, BUTM, 1, ICON_BLANK1, 
					 "Non-Triangles/Quads|Ctrl Alt Shift 5", 
					 0, yco-=20, menuwidth, 19, NULL, 0.0, 0.0, 1, 13, "");
	uiDefIconTextBut(block, BUTM, 1, ICON_BLANK1, 
					 "Similar to Selection...|Shift G", 
					 0, yco-=20, menuwidth, 19, NULL, 0.0, 0.0, 1, 21, "");

	uiDefBut(block, SEPR, 0, "", 0, yco-=6, 
			 menuwidth, 6, NULL, 0.0, 0.0, 0, 0, "");

	uiDefIconTextBut(block, BUTM, 1, ICON_BLANK1, "More|Ctrl NumPad +",
					 0, yco-=20, menuwidth, 19, NULL, 0.0, 0.0, 1, 7, "");
	uiDefIconTextBut(block, BUTM, 1, ICON_BLANK1, "Less|Ctrl NumPad -",
					 0, yco-=20, menuwidth, 19, NULL, 0.0, 0.0, 1, 8, "");

	uiDefBut(block, SEPR, 0, "", 0, yco-=6, 
			 menuwidth, 6, NULL, 0.0, 0.0, 0, 0, "");

	uiDefIconTextBut(block, BUTM, 1, ICON_BLANK1, "Linked Vertices|Ctrl L",				0, yco-=20, menuwidth, 19, NULL, 0.0, 0.0, 1, 4, "");
	uiDefIconTextBut(block, BUTM, 1, ICON_BLANK1, "Vertex Path|W Alt 7",				0, yco-=20, menuwidth, 19, NULL, 0.0, 0.0, 1, 16, "");
	uiDefIconTextBut(block, BUTM, 1, ICON_BLANK1, "Edge Loop|Ctrl E 6",			0, yco-=20, menuwidth, 19, NULL, 0.0, 0.0, 1, 17, "");
	uiDefIconTextBut(block, BUTM, 1, ICON_BLANK1, "Edge Ring|Ctrl E 7", 			0, yco-=20, menuwidth, 19, NULL, 0.0, 0.0, 1, 18, "");
	
	uiDefBut(block, SEPR, 0, "", 0, yco-=6, 
			 menuwidth, 6, NULL, 0.0, 0.0, 0, 0, "");
	
	uiDefIconTextBut(block, BUTM, 1, ICON_BLANK1, "Loop to Region|Ctrl E 8",			0, yco-=20, menuwidth, 19, NULL, 0.0, 0.0, 1, 19, "");
	uiDefIconTextBut(block, BUTM, 1, ICON_BLANK1, "Region to Loop|Ctrl E 9",			0, yco-=20, menuwidth, 20, NULL, 0.0, 0.0, 1, 20, "");	
	
	if(ar->alignment==RGN_ALIGN_TOP) {
		uiBlockSetDirection(block, UI_DOWN);
	}
	else {
		uiBlockSetDirection(block, UI_TOP);
		uiBlockFlipOrder(block);
	}

	uiTextBoundsBlock(block, 50);
	return block;
}

static void view3d_select_curvemenu(bContext *C, uiLayout *layout, void *arg_unused)
{
	Object *obedit= CTX_data_edit_object(C);

	uiItemO(layout, NULL, 0, "VIEW3D_OT_select_border");
	uiItemO(layout, NULL, 0, "VIEW3D_OT_select_circle");

	uiItemS(layout);

	uiItemO(layout, NULL, 0, "CURVE_OT_select_all_toggle");
	uiItemO(layout, NULL, 0, "CURVE_OT_select_invert");
	uiItemO(layout, NULL, 0, "CURVE_OT_select_random"); // Random...
	uiItemO(layout, NULL, 0, "CURVE_OT_select_every_nth"); // Every Nth..

	uiItemS(layout);

	if(obedit->type == OB_SURF) {
		uiItemO(layout, NULL, 0, "CURVE_OT_select_row");
	}
	else {
		uiItemO(layout, NULL, 0, "CURVE_OT_de_select_first");
		uiItemO(layout, NULL, 0, "CURVE_OT_de_select_last");
		uiItemO(layout, NULL, 0, "CURVE_OT_select_next");
		uiItemO(layout, NULL, 0, "CURVE_OT_select_previous");
	}

	uiItemS(layout);

	uiItemO(layout, NULL, 0, "CURVE_OT_select_more");
	uiItemO(layout, NULL, 0, "CURVE_OT_select_less");

	/* commented out because it seems to only like the LKEY method - based on mouse pointer position :( */
	/* uiItemO(layout, NULL, 0, "CURVE_OT_select_linked"); */

#if 0
	G.qual |= LR_CTRLKEY;
	select_connected_nurb();
	G.qual &= ~LR_CTRLKEY;
	break;*/
#endif
}

void do_view3d_select_metaballmenu(bContext *C, void *arg, int event)
{
#if 0

	switch(event) {
		case 0: /* border select */
			borderselect();
			break;
		case 2: /* Select/Deselect all */
			deselectall_mball();
			break;
		case 3: /* Inverse */
			selectinverse_mball();
			break;
		case 4: /* Select Random */
			selectrandom_mball();
			break;
	}
#endif
}


static uiBlock *view3d_select_metaballmenu(bContext *C, ARegion *ar, void *arg_unused)
{
	uiBlock *block;
	short yco= 0, menuwidth=120;
	
	block= uiBeginBlock(C, ar, "view3d_select_metaballmenu", UI_EMBOSSP);
	uiBlockSetButmFunc(block, do_view3d_select_metaballmenu, NULL);
	
	uiDefIconTextBut(block, BUTM, 1, ICON_BLANK1, "Border Select|B", 0, yco-=20, menuwidth, 19, NULL, 0.0, 0.0, 1, 0, "");
	
	uiDefBut(block, SEPR, 0, "", 0, yco-=6, menuwidth, 6, NULL, 0.0, 0.0, 0, 0, "");
	
	uiDefIconTextBut(block, BUTM, 1, ICON_BLANK1, "Select/Deselect All|A", 0, yco-=20, menuwidth, 19, NULL, 0.0, 0.0, 1, 2, "");

	uiDefIconTextBut(block, BUTM, 1, ICON_BLANK1, "Inverse", 0, yco-=20, menuwidth, 19, NULL, 0.0, 0.0, 1, 3, "");
		
	uiDefBut(block, SEPR, 0, "", 0, yco-=6, menuwidth, 6, NULL, 0.0, 0.0, 0, 0, "");

	uiDefIconTextBut(block, BUTM, 1, ICON_BLANK1, "Random...", 0, yco-=20, menuwidth, 19, NULL, 0.0, 0.0, 1, 4, "");

	if(ar->alignment==RGN_ALIGN_TOP) {
		uiBlockSetDirection(block, UI_DOWN);
	}
	else {
		uiBlockSetDirection(block, UI_TOP);
		uiBlockFlipOrder(block);
	}

	uiTextBoundsBlock(block, 50);
	return block;
}

static void do_view3d_select_latticemenu(bContext *C, void *arg, int event)
{
#if 0
/*	extern void borderselect(void);*/
	
	switch(event) {
			case 0: /* border select */
			borderselect();
			break;
		case 2: /* Select/Deselect all */
			deselectall_Latt();
			break;
	}
#endif
}

static uiBlock *view3d_select_latticemenu(bContext *C, ARegion *ar, void *arg_unused)
{
	uiBlock *block;
	short yco= 0, menuwidth=120;
	
	block= uiBeginBlock(C, ar, "view3d_select_latticemenu", UI_EMBOSSP);
	uiBlockSetButmFunc(block, do_view3d_select_latticemenu, NULL);
	
	uiDefIconTextBut(block, BUTM, 1, ICON_BLANK1, "Border Select|B",				0, yco-=20, menuwidth, 19, NULL, 0.0, 0.0, 1, 0, "");
	
	uiDefBut(block, SEPR, 0, "",				0, yco-=6, menuwidth, 6, NULL, 0.0, 0.0, 0, 0, "");
	
	uiDefIconTextBut(block, BUTM, 1, ICON_BLANK1, "Select/Deselect All|A",				0, yco-=20, menuwidth, 19, NULL, 0.0, 0.0, 1, 2, "");

	if(ar->alignment==RGN_ALIGN_TOP) {
		uiBlockSetDirection(block, UI_DOWN);
	}
	else {
		uiBlockSetDirection(block, UI_TOP);
		uiBlockFlipOrder(block);
	}

	uiTextBoundsBlock(block, 50);
	return block;
}

static void do_view3d_select_armaturemenu(bContext *C, void *arg, int event)
{
#if 0
/*	extern void borderselect(void);*/

	switch(event) {
		case 0: /* border select */
			borderselect();
			break;
		case 2: /* Select/Deselect all */
			deselectall_armature(1, 1);
			break;
		case 3: /* Swap Select All */
			deselectall_armature(3, 1);
			break;
		case 4: /* Select parent */
			armature_select_hierarchy(BONE_SELECT_PARENT, 0);
			break;
		case 5: /* Select child */
			armature_select_hierarchy(BONE_SELECT_CHILD, 0);
			break;
		case 6: /* Extend Select parent */
			armature_select_hierarchy(BONE_SELECT_PARENT, 1);
			break;
		case 7: /* Extend Select child */
			armature_select_hierarchy(BONE_SELECT_CHILD, 1);
			break;
	}
#endif
}

static uiBlock *view3d_select_armaturemenu(bContext *C, ARegion *ar, void *arg_unused)
{
	uiBlock *block;
	short yco= 0, menuwidth=120;
	
	block= uiBeginBlock(C, ar, "view3d_select_armaturemenu", UI_EMBOSSP);
	uiBlockSetButmFunc(block, do_view3d_select_armaturemenu, NULL);
	
	uiDefIconTextBut(block, BUTM, 1, ICON_BLANK1, "Border Select|B",				0, yco-=20, menuwidth, 19, NULL, 0.0, 0.0, 1, 0, "");
	
	uiDefBut(block, SEPR, 0, "",				0, yco-=6, menuwidth, 6, NULL, 0.0, 0.0, 0, 0, "");
	
	uiDefIconTextBut(block, BUTM, 1, ICON_BLANK1, "Select/Deselect All|A",				0, yco-=20, menuwidth, 19, NULL, 0.0, 0.0, 1, 2, "");
	uiDefIconTextBut(block, BUTM, 1, ICON_BLANK1, "Inverse|Ctrl I",			0, yco-=20, menuwidth, 19, NULL, 0.0, 0.0, 1, 3, "");
	
	uiDefBut(block, SEPR, 0, "",				0, yco-=6, menuwidth, 6, NULL, 0.0, 0.0, 0, 0, "");
	
	uiDefIconTextBut(block, BUTM, 1, ICON_BLANK1, "Select Parent|[",					0, yco-=20, menuwidth, 19, NULL, 0.0, 0.0, 1, 4, "");
	uiDefIconTextBut(block, BUTM, 1, ICON_BLANK1, "Select Child|]",					0, yco-=20, menuwidth, 19, NULL, 0.0, 0.0, 1, 5, "");
	
	uiDefBut(block, SEPR, 0, "",				0, yco-=6, menuwidth, 6, NULL, 0.0, 0.0, 0, 0, "");
	
	uiDefIconTextBut(block, BUTM, 1, ICON_BLANK1, "Extend Select Parent|Shift [",					0, yco-=20, menuwidth, 19, NULL, 0.0, 0.0, 1, 6, "");
	uiDefIconTextBut(block, BUTM, 1, ICON_BLANK1, "Extend Select Child|Shift ]",					0, yco-=20, menuwidth, 19, NULL, 0.0, 0.0, 1, 7, "");
	
	if(ar->alignment==RGN_ALIGN_TOP) {
		uiBlockSetDirection(block, UI_DOWN);
	}
	else {
		uiBlockSetDirection(block, UI_TOP);
		uiBlockFlipOrder(block);
	}

	uiTextBoundsBlock(block, 50);
	return block;
}

static void do_view3d_select_pose_armaturemenu(bContext *C, void *arg, int event)
{
#if 0
/*	extern void borderselect(void);*/
	
	switch(event) {
	case 0: /* border select */
		borderselect();
		break;
	case 2: /* Select/Deselect all */
		deselectall_posearmature(OBACT, 1, 1);
		break;
	case 3: /* Select Target(s) of Constraint(s) */
		pose_select_constraint_target();
		break;
	case 5: /* Swap Select All */
		deselectall_posearmature(OBACT, 3, 1);
		break;
	case 6: /* Select parent */
		pose_select_hierarchy(BONE_SELECT_PARENT, 0);
		break;
	case 7: /* Select child */
		pose_select_hierarchy(BONE_SELECT_CHILD, 0);
		break;
	case 8: /* Extend Select parent */
		pose_select_hierarchy(BONE_SELECT_PARENT, 1);
		break;
	case 9: /* Extend Select child */
		pose_select_hierarchy(BONE_SELECT_CHILD, 1);
		break;
	}
#endif
}

static uiBlock *view3d_select_pose_armaturemenu(bContext *C, ARegion *ar, void *arg_unused)
{
	uiBlock *block;
	short yco= 0, menuwidth=120;
	
	block= uiBeginBlock(C, ar, "view3d_select_pose_armaturemenu", UI_EMBOSSP);
	uiBlockSetButmFunc(block, do_view3d_select_pose_armaturemenu, NULL);
	
	uiDefIconTextBut(block, BUTM, 1, ICON_BLANK1, "Border Select|B",				0, yco-=20, menuwidth, 19, NULL, 0.0, 0.0, 1, 0, "");
	
	uiDefBut(block, SEPR, 0, "",				0, yco-=6, menuwidth, 6, NULL, 0.0, 0.0, 0, 0, "");
	
	uiDefIconTextBut(block, BUTM, 1, ICON_BLANK1, "Select/Deselect All|A",				0, yco-=20, menuwidth, 19, NULL, 0.0, 0.0, 1, 2, "");
	uiDefIconTextBut(block, BUTM, 1, ICON_BLANK1, "Swap Select All|Ctrl I",				0, yco-=20, menuwidth, 19, NULL, 0.0, 0.0, 1, 5, "");
	uiDefIconTextBut(block, BUTM, 1, ICON_BLANK1, "Select Constraint Target|W",			0, yco-=20, menuwidth, 19, NULL, 0.0, 0.0, 1, 3, "");
	
	uiDefBut(block, SEPR, 0, "",				0, yco-=6, menuwidth, 6, NULL, 0.0, 0.0, 0, 0, "");
	
	uiDefIconTextBut(block, BUTM, 1, ICON_BLANK1, "Select Parent|[",					0, yco-=20, menuwidth, 19, NULL, 0.0, 0.0, 1, 6, "");
	uiDefIconTextBut(block, BUTM, 1, ICON_BLANK1, "Select Child|]",					0, yco-=20, menuwidth, 19, NULL, 0.0, 0.0, 1, 7, "");
	
	uiDefBut(block, SEPR, 0, "",				0, yco-=6, menuwidth, 6, NULL, 0.0, 0.0, 0, 0, "");
	
	uiDefIconTextBut(block, BUTM, 1, ICON_BLANK1, "Extend Select Parent|Shift [",					0, yco-=20, menuwidth, 19, NULL, 0.0, 0.0, 1, 8, "");
	uiDefIconTextBut(block, BUTM, 1, ICON_BLANK1, "Extend Select Child|Shift ]",					0, yco-=20, menuwidth, 19, NULL, 0.0, 0.0, 1, 9, "");
	
	if(ar->alignment==RGN_ALIGN_TOP) {
		uiBlockSetDirection(block, UI_DOWN);
	}
	else {
		uiBlockSetDirection(block, UI_TOP);
		uiBlockFlipOrder(block);
	}

	uiTextBoundsBlock(block, 50);
	return block;
}

void do_view3d_select_faceselmenu(bContext *C, void *arg, int event)
{
#if 0
	/* events >= 6 are registered bpython scripts */
#ifndef DISABLE_PYTHON
	if (event >= 6) BPY_menu_do_python(PYMENU_FACESELECT, event - 6);
#endif
	
	switch(event) {
		case 0: /* border select */
			borderselect();
			break;
		case 2: /* Select/Deselect all */
			deselectall_tface();
			break;
		case 3: /* Select Inverse */
			selectswap_tface();
			break;
		case 4: /* Select Linked */
			select_linked_tfaces(2);
			break;
	}
#endif
}

static uiBlock *view3d_select_faceselmenu(bContext *C, ARegion *ar, void *arg_unused)
{
	uiBlock *block;
	short yco= 0, menuwidth=120;
#ifndef DISABLE_PYTHON
// XXX	BPyMenu *pym;
//	int i = 0;
#endif

	block= uiBeginBlock(C, ar, "view3d_select_faceselmenu", UI_EMBOSSP);
	uiBlockSetButmFunc(block, do_view3d_select_faceselmenu, NULL);
	
	uiDefIconTextBut(block, BUTM, 1, ICON_BLANK1, "Border Select|B",				0, yco-=20, menuwidth, 19, NULL, 0.0, 0.0, 1, 0, "");
	
	uiDefBut(block, SEPR, 0, "",				0, yco-=6, menuwidth, 6, NULL, 0.0, 0.0, 0, 0, "");
	
	uiDefIconTextBut(block, BUTM, 1, ICON_BLANK1, "Select/Deselect All|A",				0, yco-=20, menuwidth, 19, NULL, 0.0, 0.0, 1, 2, "");
	uiDefIconTextBut(block, BUTM, 1, ICON_BLANK1, "Inverse",                0, yco-=20, menuwidth, 19, NULL, 0.0, 0.0, 1, 3, "");

	uiDefBut(block, SEPR, 0, "",				0, yco-=6, menuwidth, 6, NULL, 0.0, 0.0, 0, 0, "");
	uiDefIconTextBut(block, BUTM, 1, ICON_BLANK1, "Linked Faces|Ctrl L",                0, yco-=20, menuwidth, 19, NULL, 0.0, 0.0, 1, 4, "");

#ifndef DISABLE_PYTHON
//	uiDefBut(block, SEPR, 0, "",				0, yco-=6, menuwidth, 6, NULL, 0.0, 0.0, 0, 0, "");

	/* note that we account for the 6 previous entries with i+6: */
//	for (pym = BPyMenuTable[PYMENU_FACESELECT]; pym; pym = pym->next, i++) {
//		uiDefIconTextBut(block, BUTM, 1, ICON_PYTHON, pym->name, 0, yco-=20,
//			menuwidth, 19, NULL, 0.0, 0.0, 1, i+6,
//			pym->tooltip?pym->tooltip:pym->filename);
//	}
#endif
	
	if(ar->alignment==RGN_ALIGN_TOP) {
		uiBlockSetDirection(block, UI_DOWN);
	}
	else {
		uiBlockSetDirection(block, UI_TOP);
		uiBlockFlipOrder(block);
	}

	uiTextBoundsBlock(block, 50);
	return block;
}

void do_view3d_edit_snapmenu(bContext *C, void *arg, int event)
{
#if 0
	switch (event) {
	case 1: /*Selection to grid*/
	    snap_sel_to_grid();
		ED_undo_push(C, "Snap selection to grid");
	    break;
	case 2: /*Selection to cursor*/
	    snap_sel_to_curs();
		ED_undo_push(C, "Snap selection to cursor");
	    break;
	case 3: /*Selection to center of selection*/
	    snap_to_center();
		ED_undo_push(C, "Snap selection to center");
	    break;
	case 4: /*Cursor to selection*/
	    snap_curs_to_sel();
	    break;
	case 5: /*Cursor to grid*/
	    snap_curs_to_grid();
	    break;
	case 6: /*Cursor to Active*/
	    snap_curs_to_active();
		ED_undo_push(C, "Snap selection to center");
	    break;
	}
#endif
}

static uiBlock *view3d_edit_snapmenu(bContext *C, ARegion *ar, void *arg_unused)
{
	uiBlock *block;
	short yco = 20, menuwidth = 120;

	block= uiBeginBlock(C, ar, "view3d_edit_snapmenu", UI_EMBOSSP);
	uiBlockSetButmFunc(block, do_view3d_edit_snapmenu, NULL);
	
	uiDefIconTextBut(block, BUTM, 1, ICON_BLANK1, "Selection -> Grid|Shift S, 1",			0, yco-=20, menuwidth, 19, NULL, 0.0, 0.0, 1, 1, "");
	uiDefIconTextBut(block, BUTM, 1, ICON_BLANK1, "Selection -> Cursor|Shift S, 2",			0, yco-=20, menuwidth, 19, NULL, 0.0, 0.0, 1, 2, "");
	uiDefIconTextBut(block, BUTM, 1, ICON_BLANK1, "Selection -> Center|Shift S, 3",			0, yco-=20, menuwidth, 19, NULL, 0.0, 0.0, 1, 3, "");
	uiDefBut(block, SEPR, 0, "",				0, yco-=6, menuwidth, 6, NULL, 0.0, 0.0, 0, 0, "");
	uiDefIconTextBut(block, BUTM, 1, ICON_BLANK1, "Cursor -> Selection|Shift S, 4",			0, yco-=20, menuwidth, 19, NULL, 0.0, 0.0, 1, 4, "");
	uiDefIconTextBut(block, BUTM, 1, ICON_BLANK1, "Cursor -> Grid|Shift S, 5",				0, yco-=20, menuwidth, 19, NULL, 0.0, 0.0, 1, 5, "");
	uiDefIconTextBut(block, BUTM, 1, ICON_BLANK1, "Cursor -> Active|Shift S, 6",			0, yco-=20, menuwidth, 19, NULL, 0.0, 0.0, 1, 6, "");
	
	
	
	uiBlockSetDirection(block, UI_RIGHT);
	uiTextBoundsBlock(block, 60);
	return block;
}

void do_view3d_transform_moveaxismenu(bContext *C, void *arg, int event)
{
#if 0
	float mat[3][3];
	
	Mat3One(mat);
	
	switch(event)
	{
	    case 0: /* X Global */
			initTransform(TFM_TRANSLATION, CTX_NONE);
			BIF_setSingleAxisConstraint(mat[0], " X");
			Transform();
			break;
		case 1: /* Y Global */
			initTransform(TFM_TRANSLATION, CTX_NONE);
			BIF_setSingleAxisConstraint(mat[1], " Y");
			Transform();
			break;
		case 2: /* Z Global */
			initTransform(TFM_TRANSLATION, CTX_NONE);
			BIF_setSingleAxisConstraint(mat[2], " Z");
			Transform();
			break;
		case 3: /* X Local */
			initTransform(TFM_TRANSLATION, CTX_NONE);
			BIF_setLocalAxisConstraint('X', " X");
			Transform();
			break;
		case 4: /* Y Local */
			initTransform(TFM_TRANSLATION, CTX_NONE);
			BIF_setLocalAxisConstraint('Y', " Y");
			Transform();
			break;
		case 5: /* Z Local */
			initTransform(TFM_TRANSLATION, CTX_NONE);
			BIF_setLocalAxisConstraint('Z', " Z");
			Transform();
			break;
	}
#endif
}

static uiBlock *view3d_transform_moveaxismenu(bContext *C, ARegion *ar, void *arg_unused)
{
	uiBlock *block;
	short yco = 20, menuwidth = 120;

	block= uiBeginBlock(C, ar, "view3d_transform_moveaxismenu", UI_EMBOSSP);
	uiBlockSetButmFunc(block, do_view3d_transform_moveaxismenu, NULL);

	uiDefIconTextBut(block, BUTM, 1, ICON_BLANK1, "X Global|G, X",	0, yco-=20, menuwidth, 19, NULL, 0.0, 0.0, 1, 0, "");
	uiDefIconTextBut(block, BUTM, 1, ICON_BLANK1, "Y Global|G, Y",	0, yco-=20, menuwidth, 19, NULL, 0.0, 0.0, 1, 1, "");
	uiDefIconTextBut(block, BUTM, 1, ICON_BLANK1, "Z Global|G, Z",	0, yco-=20, menuwidth, 19, NULL, 0.0, 0.0, 1, 2, "");
	
	uiDefBut(block, SEPR, 0, "",			0, yco-=6, menuwidth, 6, NULL, 0.0, 0.0, 0, 0, "");
	
	uiDefIconTextBut(block, BUTM, 1, ICON_BLANK1, "X Local|G, X, X",	0, yco-=20, menuwidth, 19, NULL, 0.0, 0.0, 1, 3, "");
	uiDefIconTextBut(block, BUTM, 1, ICON_BLANK1, "Y Local|G, Y, Y",	0, yco-=20, menuwidth, 19, NULL, 0.0, 0.0, 1, 4, "");
	uiDefIconTextBut(block, BUTM, 1, ICON_BLANK1, "Z Local|G, Z, Z",	0, yco-=20, menuwidth, 19, NULL, 0.0, 0.0, 1, 5, "");
	
	
	uiBlockSetDirection(block, UI_RIGHT);
	uiTextBoundsBlock(block, 60);
	return block;
}

void do_view3d_transform_rotateaxismenu(bContext *C, void *arg, int event)
{
#if 0
	float mat[3][3];
	
	Mat3One(mat);
	
	switch(event)
	{
	    case 0: /* X Global */
			initTransform(TFM_ROTATION, CTX_NONE);
			BIF_setSingleAxisConstraint(mat[0], " X");
			Transform();
			break;
		case 1: /* Y Global */
			initTransform(TFM_ROTATION, CTX_NONE);
			BIF_setSingleAxisConstraint(mat[1], " Y");
			Transform();
			break;
		case 2: /* Z Global */
			initTransform(TFM_ROTATION, CTX_NONE);
			BIF_setSingleAxisConstraint(mat[2], " Z");
			Transform();
 			break;
		case 3: /* X Local */
			initTransform(TFM_ROTATION, CTX_NONE);
			BIF_setLocalAxisConstraint('X', " X");
			Transform();
			break;
		case 4: /* Y Local */
			initTransform(TFM_ROTATION, CTX_NONE);
			BIF_setLocalAxisConstraint('Y', " Y");
			Transform();
			break;
		case 5: /* Z Local */
			initTransform(TFM_ROTATION, CTX_NONE);
			BIF_setLocalAxisConstraint('Z', " Z");
			Transform();
			break;
	}
#endif
}

static uiBlock *view3d_transform_rotateaxismenu(bContext *C, ARegion *ar, void *arg_unused)
{
	uiBlock *block;
	short yco = 20, menuwidth = 120;

	block= uiBeginBlock(C, ar, "view3d_transform_rotateaxismenu", UI_EMBOSSP);
	uiBlockSetButmFunc(block, do_view3d_transform_rotateaxismenu, NULL);

	uiDefIconTextBut(block, BUTM, 1, ICON_BLANK1, "X Global|R, X",	0, yco-=20, menuwidth, 19, NULL, 0.0, 0.0, 1, 0, "");
	uiDefIconTextBut(block, BUTM, 1, ICON_BLANK1, "Y Global|R, Y",	0, yco-=20, menuwidth, 19, NULL, 0.0, 0.0, 1, 1, "");
	uiDefIconTextBut(block, BUTM, 1, ICON_BLANK1, "Z Global|R, Z",	0, yco-=20, menuwidth, 19, NULL, 0.0, 0.0, 1, 2, "");
	
	uiDefBut(block, SEPR, 0, "",			0, yco-=6, menuwidth, 6, NULL, 0.0, 0.0, 0, 0, "");
	
	uiDefIconTextBut(block, BUTM, 1, ICON_BLANK1, "X Local|R, X, X",	0, yco-=20, menuwidth, 19, NULL, 0.0, 0.0, 1, 3, "");
	uiDefIconTextBut(block, BUTM, 1, ICON_BLANK1, "Y Local|R, Y, Y",	0, yco-=20, menuwidth, 19, NULL, 0.0, 0.0, 1, 4, "");
	uiDefIconTextBut(block, BUTM, 1, ICON_BLANK1, "Z Local|R, Z, Z",	0, yco-=20, menuwidth, 19, NULL, 0.0, 0.0, 1, 5, "");
	
	
	uiBlockSetDirection(block, UI_RIGHT);
	uiTextBoundsBlock(block, 60);
	return block;
}

void do_view3d_transform_scaleaxismenu(bContext *C, void *arg, int event)
{
#if 0
	float mat[3][3];
	
	Mat3One(mat);
	
	switch(event)
	{
	    case 0: /* X Global */
			initTransform(TFM_RESIZE, CTX_NONE);
			BIF_setSingleAxisConstraint(mat[0], " X");
			Transform();
			break;
		case 1: /* Y Global */
			initTransform(TFM_RESIZE, CTX_NONE);
			BIF_setSingleAxisConstraint(mat[1], " Y");
			Transform();
			break;
		case 2: /* Z Global */
			initTransform(TFM_RESIZE, CTX_NONE);
			BIF_setSingleAxisConstraint(mat[2], " Z");
			Transform();
			break;
		case 3: /* X Local */
			initTransform(TFM_RESIZE, CTX_NONE);
			BIF_setLocalAxisConstraint('X', " X");
			Transform();
			break;
		case 4: /* Y Local */
			initTransform(TFM_RESIZE, CTX_NONE);
			BIF_setLocalAxisConstraint('X', " X");
			Transform();
			break;
		case 5: /* Z Local */
			initTransform(TFM_RESIZE, CTX_NONE);
			BIF_setLocalAxisConstraint('X', " X");
			Transform();
			break;
	}
#endif
}

static uiBlock *view3d_transform_scaleaxismenu(bContext *C, ARegion *ar, void *arg_unused)
{
	uiBlock *block;
	short yco = 20, menuwidth = 120;

	block= uiBeginBlock(C, ar, "view3d_transform_scaleaxismenu", UI_EMBOSSP);
	uiBlockSetButmFunc(block, do_view3d_transform_scaleaxismenu, NULL);

	uiDefIconTextBut(block, BUTM, 1, ICON_BLANK1, "X Global|S, X",	0, yco-=20, menuwidth, 19, NULL, 0.0, 0.0, 1, 0, "");
	uiDefIconTextBut(block, BUTM, 1, ICON_BLANK1, "Y Global|S, Y",	0, yco-=20, menuwidth, 19, NULL, 0.0, 0.0, 1, 1, "");
	uiDefIconTextBut(block, BUTM, 1, ICON_BLANK1, "Z Global|S, Z",	0, yco-=20, menuwidth, 19, NULL, 0.0, 0.0, 1, 2, "");
	
	uiDefBut(block, SEPR, 0, "",			0, yco-=6, menuwidth, 6, NULL, 0.0, 0.0, 0, 0, "");
	
	uiDefIconTextBut(block, BUTM, 1, ICON_BLANK1, "X Local|S, X, X",	0, yco-=20, menuwidth, 19, NULL, 0.0, 0.0, 1, 3, "");
	uiDefIconTextBut(block, BUTM, 1, ICON_BLANK1, "Y Local|S, Y, Y",	0, yco-=20, menuwidth, 19, NULL, 0.0, 0.0, 1, 4, "");
	uiDefIconTextBut(block, BUTM, 1, ICON_BLANK1, "Z Local|S, Z, Z",	0, yco-=20, menuwidth, 19, NULL, 0.0, 0.0, 1, 5, "");
	
	
	uiBlockSetDirection(block, UI_RIGHT);
	uiTextBoundsBlock(block, 60);
	return block;
}

static void do_view3d_transformmenu(bContext *C, void *arg, int event)
{
#if 0
	Scene *scene= CTX_data_scene(C);
	
	switch(event) {
	case 1:
		initTransform(TFM_TRANSLATION, CTX_NONE);
		Transform();
		break;
	case 2:
		initTransform(TFM_ROTATION, CTX_NONE);
		Transform();
		break;
	case 3:
		initTransform(TFM_RESIZE, CTX_NONE);
		Transform();
		break;
	case 4:
		image_aspect();
		break;
	case 5:
		initTransform(TFM_TOSPHERE, CTX_NONE);
		Transform();
		break;
	case 6:
		initTransform(TFM_SHEAR, CTX_NONE);
		Transform();
		break;
	case 7:
		initTransform(TFM_WARP, CTX_NONE);
		Transform();
		break;
	case 8:
		initTransform(TFM_PUSHPULL, CTX_NONE);
		Transform();
		break;
	case 9:
		if (obedit) {
			if (obedit->type == OB_MESH)
				initTransform(TFM_SHRINKFATTEN, CTX_NONE);
				Transform();
		} else error("Only meshes can be shrinked/fattened");
		break;
	case 10:
		docenter(0);
		break;
	case 11:
		docenter_new();
		break;
	case 12:
		docenter_cursor();
		break;
	case 13:
		initTransform(TFM_TILT, CTX_NONE);
		Transform();
		break;
	case 14:
		initTransform(TFM_CURVE_SHRINKFATTEN, CTX_NONE);
		Transform();
		break;
	case 15:
		scene->snap_flag &= ~SCE_SNAP;
		break;
	case 16:
		scene->snap_flag |= SCE_SNAP;
		break;
	case 17:
		scene->snap_target = SCE_SNAP_TARGET_CLOSEST;
		break;
	case 18:
		scene->snap_target = SCE_SNAP_TARGET_CENTER;
		break;
	case 19:
		scene->snap_target = SCE_SNAP_TARGET_MEDIAN;
		break;
	case 20:
		scene->snap_target = SCE_SNAP_TARGET_ACTIVE;
		break;
	case 21:
		alignmenu();
		break;
	}
#endif
}

static uiBlock *view3d_transformmenu(bContext *C, ARegion *ar, void *arg_unused)
{
	Scene *scene= CTX_data_scene(C);
	Object *obedit = CTX_data_edit_object(C);
	uiBlock *block;
	short yco = 20, menuwidth = 120;

	block= uiBeginBlock(C, ar, "view3d_transformmenu", UI_EMBOSSP);
	uiBlockSetButmFunc(block, do_view3d_transformmenu, NULL);

	uiDefIconTextBut(block, BUTM, 1, ICON_BLANK1, "Grab/Move|G",	0, yco-=20, menuwidth, 19, NULL, 0.0, 0.0, 1, 1, "");
	uiDefIconTextBlockBut(block, view3d_transform_moveaxismenu, NULL, ICON_RIGHTARROW_THIN, "Grab/Move on Axis", 0, yco-=20, 120, 19, "");
		
	uiDefIconTextBut(block, BUTM, 1, ICON_BLANK1, "Rotate|R",		0, yco-=20, menuwidth, 19, NULL, 0.0, 0.0, 1, 2, "");
	uiDefIconTextBlockBut(block, view3d_transform_rotateaxismenu, NULL, ICON_RIGHTARROW_THIN, "Rotate on Axis", 0, yco-=20, 120, 19, "");

	uiDefIconTextBut(block, BUTM, 1, ICON_BLANK1, "Scale|S",		0, yco-=20, menuwidth, 19, NULL, 0.0, 0.0, 1, 3, "");
	uiDefIconTextBlockBut(block, view3d_transform_scaleaxismenu, NULL, ICON_RIGHTARROW_THIN, "Scale on Axis", 0, yco-=20, 120, 19, "");

	uiDefBut(block, SEPR, 0, "",			0, yco-=6, menuwidth, 6, NULL, 0.0, 0.0, 0, 0, "");
	
	if (obedit) {
 		if (obedit->type == OB_MESH)
 			uiDefIconTextBut(block, BUTM, 1, ICON_BLANK1, "Shrink/Fatten Along Normals|Alt S",	0, yco-=20, menuwidth, 19, NULL, 0.0, 0.0, 1, 9, "");
		else if (obedit->type == OB_CURVE) {
			uiDefIconTextBut(block, BUTM, 1, ICON_BLANK1, "Tilt|T",	0, yco-=20, menuwidth, 19, NULL, 0.0, 0.0, 1, 13, "");
			uiDefIconTextBut(block, BUTM, 1, ICON_BLANK1, "Shrink/Fatten Radius|Alt S",	0, yco-=20, menuwidth, 19, NULL, 0.0, 0.0, 1, 14, "");
		}
 	}
	uiDefIconTextBut(block, BUTM, 1, ICON_BLANK1, "To Sphere|Ctrl Shift S",		0, yco-=20, menuwidth, 19, NULL, 0.0, 0.0, 1, 5, "");
	if (obedit) uiDefIconTextBut(block, BUTM, 1, ICON_BLANK1, "Shear|Ctrl S",		0, yco-=20, menuwidth, 19, NULL, 0.0, 0.0, 1, 6, "");
	else uiDefIconTextBut(block, BUTM, 1, ICON_BLANK1, "Shear|Ctrl Shift Alt S",		0, yco-=20, menuwidth, 19, NULL, 0.0, 0.0, 1, 6, "");
	uiDefIconTextBut(block, BUTM, 1, ICON_BLANK1, "Warp|Shift W",		0, yco-=20, menuwidth, 19, NULL, 0.0, 0.0, 1, 7, "");
	uiDefIconTextBut(block, BUTM, 1, ICON_BLANK1, "Push/Pull|Shift P",		0, yco-=20, menuwidth, 19, NULL, 0.0, 0.0, 1, 8, "");
	
	if (!obedit) {
		uiDefBut(block, SEPR, 0, "",			0, yco-=6, menuwidth, 6, NULL, 0.0, 0.0, 0, 0, "");
		
		uiDefIconTextBut(block, BUTM, 1, ICON_BLANK1, "Scale to Image Aspect Ratio|Alt V",		0, yco-=20, menuwidth, 19, NULL, 0.0, 0.0, 1, 4, "");
	}
	
	uiDefBut(block, SEPR, 0, "",                    0, yco-=6, menuwidth, 6, NULL, 0.0, 0.0, 0, 0, "");

	uiDefIconTextBut(block, BUTM, 1, ICON_BLANK1, "ObData to Center",               0, yco-=20, menuwidth, 19, NULL, 0.0, 0.0, 1, 10, "");
	if (!obedit) {
		uiDefIconTextBut(block, BUTM, 1, ICON_BLANK1, "Center New",             0, yco-=20, menuwidth, 19, NULL, 0.0, 0.0, 1, 11, "");
		uiDefIconTextBut(block, BUTM, 1, ICON_BLANK1, "Center Cursor",          0, yco-=20, menuwidth, 19, NULL, 0.0, 0.0, 1, 12, "");
		uiDefIconTextBut(block, BUTM, 1, ICON_BLANK1, "Align to Transform Orientation|Ctrl Alt A", 0, yco-=20, menuwidth, 19, NULL, 0.0, 0.0, 1, 21, "");
	}
	
	if (BIF_snappingSupported(obedit))
	{
		uiDefBut(block, SEPR, 0, "",                    0, yco-=6, menuwidth, 6, NULL, 0.0, 0.0, 0, 0, "");
	
		if (scene->snap_flag & SCE_SNAP)
		{
			uiDefIconTextBut(block, BUTM, 1, ICON_CHECKBOX_DEHLT, "Grid",			0, yco-=20, menuwidth, 19, NULL, 0.0, 0.0, 1, 15, "");
			uiDefIconTextBut(block, BUTM, 1, ICON_CHECKBOX_HLT, "Snap",			0, yco-=20, menuwidth, 19, NULL, 0.0, 0.0, 1, 16, "");
		}
		else
		{
			uiDefIconTextBut(block, BUTM, 1, ICON_CHECKBOX_HLT, "Grid",			0, yco-=20, menuwidth, 19, NULL, 0.0, 0.0, 1, 15, "");
			uiDefIconTextBut(block, BUTM, 1, ICON_CHECKBOX_DEHLT, "Snap",			0, yco-=20, menuwidth, 19, NULL, 0.0, 0.0, 1, 16, "");
		}
			
		uiDefBut(block, SEPR, 0, "",                    0, yco-=6, menuwidth, 6, NULL, 0.0, 0.0, 0, 0, "");

		switch(scene->snap_target)
		{
			case SCE_SNAP_TARGET_CLOSEST:
				uiDefIconTextBut(block, BUTM, 1, ICON_CHECKBOX_HLT, "Snap Closest",				0, yco-=20, menuwidth, 19, NULL, 0.0, 0.0, 1, 17, "");
				uiDefIconTextBut(block, BUTM, 1, ICON_CHECKBOX_DEHLT, "Snap Center",			0, yco-=20, menuwidth, 19, NULL, 0.0, 0.0, 1, 18, "");
				uiDefIconTextBut(block, BUTM, 1, ICON_CHECKBOX_DEHLT, "Snap Median",			0, yco-=20, menuwidth, 19, NULL, 0.0, 0.0, 1, 19, "");
				uiDefIconTextBut(block, BUTM, 1, ICON_CHECKBOX_DEHLT, "Snap Active",			0, yco-=20, menuwidth, 19, NULL, 0.0, 0.0, 1, 20, "");
				break;
			case SCE_SNAP_TARGET_CENTER:
				uiDefIconTextBut(block, BUTM, 1, ICON_CHECKBOX_DEHLT, "Snap Closest",			0, yco-=20, menuwidth, 19, NULL, 0.0, 0.0, 1, 17, "");
				uiDefIconTextBut(block, BUTM, 1, ICON_CHECKBOX_HLT, "Snap Center",				0, yco-=20, menuwidth, 19, NULL, 0.0, 0.0, 1, 18, "");
				uiDefIconTextBut(block, BUTM, 1, ICON_CHECKBOX_DEHLT, "Snap Median",			0, yco-=20, menuwidth, 19, NULL, 0.0, 0.0, 1, 19, "");
				uiDefIconTextBut(block, BUTM, 1, ICON_CHECKBOX_DEHLT, "Snap Active",			0, yco-=20, menuwidth, 19, NULL, 0.0, 0.0, 1, 20, "");
				break;
			case SCE_SNAP_TARGET_MEDIAN:
				uiDefIconTextBut(block, BUTM, 1, ICON_CHECKBOX_DEHLT, "Snap Closest",			0, yco-=20, menuwidth, 19, NULL, 0.0, 0.0, 1, 17, "");
				uiDefIconTextBut(block, BUTM, 1, ICON_CHECKBOX_DEHLT, "Snap Center",			0, yco-=20, menuwidth, 19, NULL, 0.0, 0.0, 1, 18, "");
				uiDefIconTextBut(block, BUTM, 1, ICON_CHECKBOX_HLT, "Snap Median",				0, yco-=20, menuwidth, 19, NULL, 0.0, 0.0, 1, 19, "");
				uiDefIconTextBut(block, BUTM, 1, ICON_CHECKBOX_DEHLT, "Snap Active",			0, yco-=20, menuwidth, 19, NULL, 0.0, 0.0, 1, 20, "");
				break;
			case SCE_SNAP_TARGET_ACTIVE:
				uiDefIconTextBut(block, BUTM, 1, ICON_CHECKBOX_DEHLT, "Snap Closest",			0, yco-=20, menuwidth, 19, NULL, 0.0, 0.0, 1, 17, "");
				uiDefIconTextBut(block, BUTM, 1, ICON_CHECKBOX_DEHLT, "Snap Center",			0, yco-=20, menuwidth, 19, NULL, 0.0, 0.0, 1, 18, "");
				uiDefIconTextBut(block, BUTM, 1, ICON_CHECKBOX_DEHLT, "Snap Median",			0, yco-=20, menuwidth, 19, NULL, 0.0, 0.0, 1, 19, "");
				uiDefIconTextBut(block, BUTM, 1, ICON_CHECKBOX_HLT, "Snap Active",				0, yco-=20, menuwidth, 19, NULL, 0.0, 0.0, 1, 20, "");
				break;
		}
	}

	uiBlockSetDirection(block, UI_RIGHT);
	uiTextBoundsBlock(block, 60);
	return block;
}

void do_view3d_object_mirrormenu(bContext *C, void *arg, int event)
{
#if 0
	switch(event) {
		case 0:
			initTransform(TFM_MIRROR, CTX_NO_PET);
			Transform();
			break;
		case 1:
			initTransform(TFM_MIRROR, CTX_NO_PET|CTX_AUTOCONFIRM);
			BIF_setLocalAxisConstraint('X', " on X axis");
			Transform();
			break;
		case 2:
			initTransform(TFM_MIRROR, CTX_NO_PET|CTX_AUTOCONFIRM);
			BIF_setLocalAxisConstraint('Y', " on Y axis");
			Transform();
			break;
		case 3:
			initTransform(TFM_MIRROR, CTX_NO_PET|CTX_AUTOCONFIRM);
			BIF_setLocalAxisConstraint('Z', " on Z axis");
			Transform();
			break;
	}
#endif
}

static uiBlock *view3d_object_mirrormenu(bContext *C, ARegion *ar, void *arg_unused)
{
	uiBlock *block;
	short yco = 20, menuwidth = 120;

	block= uiBeginBlock(C, ar, "view3d_object_mirrormenu", UI_EMBOSSP);
	uiBlockSetButmFunc(block, do_view3d_object_mirrormenu, NULL);
	
	uiDefIconTextBut(block, BUTM, 1, ICON_BLANK1, "Interactive Mirror|Ctrl M",			0, yco-=20, menuwidth, 19, NULL, 0.0, 0.0, 1, 0, "");
	uiDefBut(block, SEPR, 0, "",				0, yco-=6, menuwidth, 6, NULL, 0.0, 0.0, 0, 0, "");
	uiDefIconTextBut(block, BUTM, 1, ICON_BLANK1, "X Local|Ctrl M, X",			0, yco-=20, menuwidth, 19, NULL, 0.0, 0.0, 1, 1, "");
	uiDefIconTextBut(block, BUTM, 1, ICON_BLANK1, "Y Local|Ctrl M, Y",			0, yco-=20, menuwidth, 19, NULL, 0.0, 0.0, 1, 2, "");
	uiDefIconTextBut(block, BUTM, 1, ICON_BLANK1, "Z Local|Ctrl M, Z",			0, yco-=20, menuwidth, 19, NULL, 0.0, 0.0, 1, 3, "");

	uiBlockSetDirection(block, UI_RIGHT);
	uiTextBoundsBlock(block, 60);
	return block;
}

static void do_view3d_edit_object_transformmenu(bContext *C, void *arg, int event)
{
#if 0
	switch(event) {
	case 0: /*	clear origin */
		clear_object('o');
		break;
	case 1: /* clear scale */
		clear_object('s');
		break;
	case 2: /* clear rotation */
		clear_object('r');
		break;
	case 3: /* clear location */
		clear_object('g');
		break;
	case 4:
		if(OBACT) object_apply_deform(OBACT);
		break;
	case 5: /* make duplis real */
		make_duplilist_real();
		break;
	case 6: /* apply scale/rotation or deformation */
		apply_objects_locrot();
		break;	
	case 7: /* apply visual matrix to objects loc/size/rot */
		apply_objects_visual_tx();
		break;	
	}
#endif
}

static uiBlock *view3d_edit_object_transformmenu(bContext *C, ARegion *ar, void *arg_unused)
{
	uiBlock *block;
	short yco = 20, menuwidth = 120;

	block= uiBeginBlock(C, ar, "view3d_edit_object_transformmenu", UI_EMBOSSP);
	uiBlockSetButmFunc(block, do_view3d_edit_object_transformmenu, NULL);
	
	uiDefIconTextBut(block, BUTM, 1, ICON_BLANK1, "Apply Scale/Rotation to ObData|Ctrl A, 1",			0, yco-=20, menuwidth, 19, NULL, 0.0, 0.0, 1, 6, "");
	uiDefIconTextBut(block, BUTM, 1, ICON_BLANK1, "Apply Visual Transform|Ctrl A, 2",			0, yco-=20, menuwidth, 19, NULL, 0.0, 0.0, 1, 7, "");
	uiDefIconTextBut(block, BUTM, 1, ICON_BLANK1, "Apply Deformation|Ctrl Shift A",		0, yco-=20, menuwidth, 19, NULL, 0.0, 0.0, 1, 4, "");
	uiDefIconTextBut(block, BUTM, 1, ICON_BLANK1, "Make Duplicates Real|Ctrl Shift A",		0, yco-=20, menuwidth, 19, NULL, 0.0, 0.0, 1, 5, "");
	
	uiDefBut(block, SEPR, 0, "",			0, yco-=6, menuwidth, 6, NULL, 0.0, 0.0, 0, 0, "");
	
	uiDefIconTextBut(block, BUTM, 1, ICON_BLANK1, "Clear Location|Alt G", 0, yco-=20, menuwidth, 19, NULL, 0.0, 0.0, 1, 3, "");
	uiDefIconTextBut(block, BUTM, 1, ICON_BLANK1, "Clear Rotation|Alt R", 0, yco-=20, menuwidth, 19, NULL, 0.0, 0.0, 1, 2, "");
	uiDefIconTextBut(block, BUTM, 1, ICON_BLANK1, "Clear Scale|Alt S", 0, yco-=20, menuwidth, 19, NULL, 0.0, 0.0, 1, 1, "");
	uiDefIconTextBut(block, BUTM, 1, ICON_BLANK1, "Clear Origin|Alt O",		0, yco-=20, menuwidth, 19, NULL, 0.0, 0.0, 1, 0, "");
	
	uiBlockSetDirection(block, UI_RIGHT);
	uiTextBoundsBlock(block, 60);
	return block;
}

static void do_view3d_edit_object_makelocalmenu(bContext *C, void *arg, int event)
{
#if 0
	switch(event) {
		case 1:
		case 2:
		case 3:
			make_local(event);
			break;
	}
#endif
}

static uiBlock *view3d_edit_object_makelocalmenu(bContext *C, ARegion *ar, void *arg_unused)
{	
	uiBlock *block;
	short yco = 20, menuwidth = 120;
	
	block= uiBeginBlock(C, ar, "view3d_edit_object_makelocalmenu", UI_EMBOSSP);
	uiBlockSetButmFunc(block, do_view3d_edit_object_makelocalmenu, NULL);
	
	uiDefIconTextBut(block, BUTM, 1, ICON_BLANK1, "Selected Objects|L, 1",			0, yco-=20, menuwidth, 19, NULL, 0.0, 0.0, 1, 1, "");
	uiDefIconTextBut(block, BUTM, 1, ICON_BLANK1, "Selected Objects and Data|L, 2",			0, yco-=20, menuwidth, 19, NULL, 0.0, 0.0, 1, 2, "");
	uiDefIconTextBut(block, BUTM, 1, ICON_BLANK1, "All|L, 3",			0, yco-=20, menuwidth, 19, NULL, 0.0, 0.0, 1, 3, "");
	
	uiBlockSetDirection(block, UI_RIGHT);
	uiTextBoundsBlock(block, 60);
	return block;
}

static void do_view3d_edit_object_makelinksmenu(bContext *C, void *arg, int event)
{
#if 0
	switch(event) {
	case 1:
	case 2:
	case 3:
	case 4:
		make_links((short)event);
		break;
		}
#endif
}

static uiBlock *view3d_edit_object_makelinksmenu(bContext *C, ARegion *ar, void *arg_unused)
{
	Scene *scene= CTX_data_scene(C);
	Object *ob=NULL;
	
	uiBlock *block;
	short yco = 20, menuwidth = 120;

	block= uiBeginBlock(C, ar, "view3d_edit_object_makelinksmenu", UI_EMBOSSP);
	uiBlockSetButmFunc(block, do_view3d_edit_object_makelinksmenu, NULL);
	
	uiDefIconTextBut(block, BUTM, 1, ICON_BLANK1, "To Scene...|Ctrl L, 1",			0, yco-=20, menuwidth, 19, NULL, 0.0, 0.0, 1, 1, "");
	
	uiDefBut(block, SEPR, 0, "",				0, yco-=6, menuwidth, 6, NULL, 0.0, 0.0, 0, 0, "");
	
	uiDefIconTextBut(block, BUTM, 1, ICON_BLANK1, "Object Ipo|Ctrl L, 2",		0, yco-=20, menuwidth, 19, NULL, 0.0, 0.0, 1, 4, "");
	
	if ((ob=OBACT)) {
	
		if(ob->type==OB_MESH) {
			uiDefIconTextBut(block, BUTM, 1, ICON_BLANK1, "Mesh Data|Ctrl L, 3",			0, yco-=20, menuwidth, 19, NULL, 0.0, 0.0, 1, 2, "");
			uiDefIconTextBut(block, BUTM, 1, ICON_BLANK1, "Materials|Ctrl L, 4",		0, yco-=20, menuwidth, 19, NULL, 0.0, 0.0, 1, 3, "");
		} else if(ob->type==OB_CURVE) {
			uiDefIconTextBut(block, BUTM, 1, ICON_BLANK1, "Curve Data|Ctrl L, 3",			0, yco-=20, menuwidth, 19, NULL, 0.0, 0.0, 1, 2, "");
			uiDefIconTextBut(block, BUTM, 1, ICON_BLANK1, "Materials|Ctrl L, 4",		0, yco-=20, menuwidth, 19, NULL, 0.0, 0.0, 1, 3, "");
		} else if(ob->type==OB_FONT) {
			uiDefIconTextBut(block, BUTM, 1, ICON_BLANK1, "Text Data|Ctrl L, 3",			0, yco-=20, menuwidth, 19, NULL, 0.0, 0.0, 1, 2, "");
			uiDefIconTextBut(block, BUTM, 1, ICON_BLANK1, "Materials|Ctrl L, 4",		0, yco-=20, menuwidth, 19, NULL, 0.0, 0.0, 1, 3, "");
		} else if(ob->type==OB_SURF) {
			uiDefIconTextBut(block, BUTM, 1, ICON_BLANK1, "Surface Data|Ctrl L, 3",			0, yco-=20, menuwidth, 19, NULL, 0.0, 0.0, 1, 2, "");
			uiDefIconTextBut(block, BUTM, 1, ICON_BLANK1, "Materials|Ctrl L, 4",		0, yco-=20, menuwidth, 19, NULL, 0.0, 0.0, 1, 3, "");
		} else if(ob->type==OB_MBALL) {
			uiDefIconTextBut(block, BUTM, 1, ICON_BLANK1, "Materials|Ctrl L, 3",		0, yco-=20, menuwidth, 19, NULL, 0.0, 0.0, 1, 3, "");
		} else if(ob->type==OB_CAMERA) {
			uiDefIconTextBut(block, BUTM, 1, ICON_BLANK1, "Camera Data|Ctrl L, 3",		0, yco-=20, menuwidth, 19, NULL, 0.0, 0.0, 1, 2, "");
		} else if(ob->type==OB_LAMP) {
			uiDefIconTextBut(block, BUTM, 1, ICON_BLANK1, "Lamp Data|Ctrl L, 3",		0, yco-=20, menuwidth, 19, NULL, 0.0, 0.0, 1, 2, "");
		} else if(ob->type==OB_LATTICE) {
			uiDefIconTextBut(block, BUTM, 1, ICON_BLANK1, "Lattice Data|Ctrl L, 3",		0, yco-=20, menuwidth, 19, NULL, 0.0, 0.0, 1, 2, "");
		} else if(ob->type==OB_ARMATURE) {
			uiDefIconTextBut(block, BUTM, 1, ICON_BLANK1, "Armature Data|Ctrl L, 3",		0, yco-=20, menuwidth, 19, NULL, 0.0, 0.0, 1, 2, "");
		}
	}
	
	uiBlockSetDirection(block, UI_RIGHT);
	uiTextBoundsBlock(block, 60);
	return block;
}

static void do_view3d_edit_object_singleusermenu(bContext *C, void *arg, int event)
{
#if 0
	switch(event) {
	case 1: /* Object */
		single_object_users(1);
		break;
	case 2: /* Object & ObData */ 
		single_object_users(1);
		single_obdata_users(1);
		break;
	case 3: /* Object & ObData & Materials+Tex */
		single_object_users(1);
		single_obdata_users(1);
		single_mat_users(1); /* also tex */
		break;
	case 4: /* Materials+Tex */
		single_mat_users(1);
		break;
	case 5: /* Ipo */
		single_ipo_users(1);
		break;
	}
	
	clear_id_newpoins();
	countall();
	
#endif
}

static uiBlock *view3d_edit_object_singleusermenu(bContext *C, ARegion *ar, void *arg_unused)
{

	uiBlock *block;
	short yco = 20, menuwidth = 120;

	block= uiBeginBlock(C, ar, "view3d_edit_object_singleusermenu", UI_EMBOSSP);
	uiBlockSetButmFunc(block, do_view3d_edit_object_singleusermenu, NULL);
	
	uiDefIconTextBut(block, BUTM, 1, ICON_BLANK1, "Object|U, 1",			0, yco-=20, menuwidth, 19, NULL, 0.0, 0.0, 1, 1, "");
	uiDefIconTextBut(block, BUTM, 1, ICON_BLANK1, "Object & ObData|U, 2",	0, yco-=20, menuwidth, 19, NULL, 0.0, 0.0, 1, 2, "");
	uiDefIconTextBut(block, BUTM, 1, ICON_BLANK1, "Object & ObData & Materials+Tex|U, 3",	0, yco-=20, menuwidth, 19, NULL, 0.0, 0.0, 1, 3, "");
	uiDefIconTextBut(block, BUTM, 1, ICON_BLANK1, "Materials+Tex|U, 4",		0, yco-=20, menuwidth, 19, NULL, 0.0, 0.0, 1, 4, "");
	uiDefIconTextBut(block, BUTM, 1, ICON_BLANK1, "Ipos|U, 5",				0, yco-=20, menuwidth, 19, NULL, 0.0, 0.0, 1, 5, "");
	
	uiBlockSetDirection(block, UI_RIGHT);
	uiTextBoundsBlock(block, 60);
	return block;
}

static void do_view3d_edit_object_copyattrmenu(bContext *C, void *arg, int event)
{
	switch(event) {
	case 1:
	case 2:
	case 3:
	case 4:
	case 5:
	case 6:
	case 7:
	case 8:
	case 9:
	case 10:
	case 11:
	case 17:
	case 18:
	case 19:
	case 20:
	case 21:
	case 22:
	case 23:
	case 24:
	case 25:
	case 26:
	case 29:
	case 30:
// XXX		copy_attr((short)event);
		break;
		}
}

static uiBlock *view3d_edit_object_copyattrmenu(bContext *C, ARegion *ar, void *arg_unused)
{
	Scene *scene= CTX_data_scene(C);
	Object *ob=NULL;
	
	uiBlock *block;
	short yco = 20, menuwidth = 120;

	block= uiBeginBlock(C, ar, "view3d_edit_object_copyattrmenu", UI_EMBOSSP);
	uiBlockSetButmFunc(block, do_view3d_edit_object_copyattrmenu, NULL);
	
	ob= OBACT;
	
	uiDefIconTextBut(block, BUTM, 1, ICON_BLANK1, "Location|Ctrl C, 1",			0, yco-=20, menuwidth, 19, NULL, 0.0, 0.0, 1, 1, "");
	uiDefIconTextBut(block, BUTM, 1, ICON_BLANK1, "Rotation|Ctrl C, 2",			0, yco-=20, menuwidth, 19, NULL, 0.0, 0.0, 1, 2, "");
	uiDefIconTextBut(block, BUTM, 1, ICON_BLANK1, "Size|Ctrl C, 3",			0, yco-=20, menuwidth, 19, NULL, 0.0, 0.0, 1, 3, "");
	uiDefIconTextBut(block, BUTM, 1, ICON_BLANK1, "Drawtype|Ctrl C, 4",			0, yco-=20, menuwidth, 19, NULL, 0.0, 0.0, 1, 4, "");
	uiDefIconTextBut(block, BUTM, 1, ICON_BLANK1, "Time Offset|Ctrl C, 5",			0, yco-=20, menuwidth, 19, NULL, 0.0, 0.0, 1, 5, "");
	uiDefIconTextBut(block, BUTM, 1, ICON_BLANK1, "Dupli|Ctrl C, 6",			0, yco-=20, menuwidth, 19, NULL, 0.0, 0.0, 1, 6, "");
	
	uiDefBut(block, SEPR, 0, "",				0, yco-=6, menuwidth, 6, NULL, 0.0, 0.0, 0, 0, "");
	
	uiDefIconTextBut(block, BUTM, 1, ICON_BLANK1, "Mass|Ctrl C, 7",			0, yco-=20, menuwidth, 19, NULL, 0.0, 0.0, 1, 7, "");
	uiDefIconTextBut(block, BUTM, 1, ICON_BLANK1, "Damping|Ctrl C, 8",			0, yco-=20, menuwidth, 19, NULL, 0.0, 0.0, 1, 8, "");
	uiDefIconTextBut(block, BUTM, 1, ICON_BLANK1, "All Physical Attributes|Ctrl C, 11",			0, yco-=20, menuwidth, 19, NULL, 0.0, 0.0, 1, 11, "");
	uiDefIconTextBut(block, BUTM, 1, ICON_BLANK1, "Properties|Ctrl C, 9",			0, yco-=20, menuwidth, 19, NULL, 0.0, 0.0, 1, 9, "");
	uiDefIconTextBut(block, BUTM, 1, ICON_BLANK1, "Logic Bricks|Ctrl C, 10",			0, yco-=20, menuwidth, 19, NULL, 0.0, 0.0, 1, 10, "");
	uiDefIconTextBut(block, BUTM, 1, ICON_BLANK1, "Protected Transform |Ctrl C",			0, yco-=20, menuwidth, 19, NULL, 0.0, 0.0, 1, 29, "");
	
	uiDefBut(block, SEPR, 0, "",				0, yco-=6, menuwidth, 6, NULL, 0.0, 0.0, 0, 0, "");
	
	uiDefIconTextBut(block, BUTM, 1, ICON_BLANK1, "Object Constraints|Ctrl C",			0, yco-=20, menuwidth, 19, NULL, 0.0, 0.0, 1, 22, "");
	uiDefIconTextBut(block, BUTM, 1, ICON_BLANK1, "NLA Strips|Ctrl C",			0, yco-=20, menuwidth, 19, NULL, 0.0, 0.0, 1, 26, "");
	
	if (ob) {
	
		if ((ob->type == OB_MESH) || (ob->type == OB_CURVE) || (ob->type == OB_SURF) ||
				(ob->type == OB_FONT) || (ob->type == OB_MBALL)) {
			uiDefIconTextBut(block, BUTM, 1, ICON_BLANK1, "Texture Space|Ctrl C",			0, yco-=20, menuwidth, 19, NULL, 0.0, 0.0, 1, 17, "");
		}	
		
		if(ob->type == OB_FONT) {
			uiDefIconTextBut(block, BUTM, 1, ICON_BLANK1, "Font Settings|Ctrl C",			0, yco-=20, menuwidth, 19, NULL, 0.0, 0.0, 1, 18, "");
			uiDefIconTextBut(block, BUTM, 1, ICON_BLANK1, "Bevel Settings|Ctrl C",			0, yco-=20, menuwidth, 19, NULL, 0.0, 0.0, 1, 19, "");
			uiDefIconTextBut(block, BUTM, 1, ICON_BLANK1, "Curve Resolution|Ctrl C",			0, yco-=20, menuwidth, 19, NULL, 0.0, 0.0, 1, 25, "");
		}
		if(ob->type == OB_CURVE) {
			uiDefIconTextBut(block, BUTM, 1, ICON_BLANK1, "Bevel Settings|Ctrl C",			0, yco-=20, menuwidth, 19, NULL, 0.0, 0.0, 1, 19, "");
		uiDefIconTextBut(block, BUTM, 1, ICON_BLANK1, "Curve Resolution|Ctrl C",			0, yco-=20, menuwidth, 19, NULL, 0.0, 0.0, 1, 25, "");
		}
	
		if(ob->type==OB_MESH) {
			uiDefIconTextBut(block, BUTM, 1, ICON_BLANK1, "Subsurf Settings|Ctrl C",			0, yco-=20, menuwidth, 19, NULL, 0.0, 0.0, 1, 21, "");
			uiDefIconTextBut(block, BUTM, 1, ICON_BLANK1, "Modifiers ...|Ctrl C",			0, yco-=20, menuwidth, 19, NULL, 0.0, 0.0, 1, 24, "");
		}
		uiDefIconTextBut(block, BUTM, 1, ICON_BLANK1, "Object Pass Index|Ctrl C", 0, yco-=20, menuwidth, 19, NULL, 0.0, 0.0, 1, 30, "");
	}
	
	uiBlockSetDirection(block, UI_RIGHT);
	uiTextBoundsBlock(block, 60);
	return block;
}


static void do_view3d_edit_object_parentmenu(bContext *C, void *arg, int event)
{
#if 0
	switch(event) {
	case 0: /* clear parent */
		clear_parent();
		break;
	case 1: /* make parent */
		make_parent();
		break;
		}
#endif
}

static uiBlock *view3d_edit_object_parentmenu(bContext *C, ARegion *ar, void *arg_unused)
{
	uiBlock *block;
	short yco = 20, menuwidth = 120;

	block= uiBeginBlock(C, ar, "view3d_edit_object_parentmenu", UI_EMBOSSP);
	uiBlockSetButmFunc(block, do_view3d_edit_object_parentmenu, NULL);
	
	uiDefIconTextBut(block, BUTM, 1, ICON_BLANK1, "Make Parent...|Ctrl P",			0, yco-=20, menuwidth, 19, NULL, 0.0, 0.0, 1, 1, "");
	uiDefIconTextBut(block, BUTM, 1, ICON_BLANK1, "Clear Parent...|Alt P",		0, yco-=20, menuwidth, 19, NULL, 0.0, 0.0, 1, 0, "");

	uiBlockSetDirection(block, UI_RIGHT);
	uiTextBoundsBlock(block, 60);
	return block;
}

static void do_view3d_edit_object_groupmenu(bContext *C, void *arg, int event)
{
#if 0
	switch(event) {
		case 1:
		case 2:
		case 3:
			group_operation(event);
			break;
	}
#endif
}

static uiBlock *view3d_edit_object_groupmenu(bContext *C, ARegion *ar, void *arg_unused)
{
	uiBlock *block;
	short yco = 20, menuwidth = 120;
	
	block= uiBeginBlock(C, ar, "view3d_edit_object_groupmenu", UI_EMBOSSP);
	uiBlockSetButmFunc(block, do_view3d_edit_object_groupmenu, NULL);
	
	uiDefIconTextBut(block, BUTM, 1, ICON_BLANK1, "Add to Existing Group|Ctrl G, 1",	0, yco-=20, menuwidth, 19, NULL, 0.0, 0.0, 1, 3, "");
	uiDefIconTextBut(block, BUTM, 1, ICON_BLANK1, "Add to New Group|Ctrl G, 2",	0, yco-=20, menuwidth, 19, NULL, 0.0, 0.0, 1, 1, "");
	uiDefIconTextBut(block, BUTM, 1, ICON_BLANK1, "Remove from All Groups|Ctrl G, 3",	0, yco-=20, menuwidth, 19, NULL, 0.0, 0.0, 1, 2, "");
	
	uiBlockSetDirection(block, UI_RIGHT);
	uiTextBoundsBlock(block, 60);
	return block;
}

static void do_view3d_edit_object_trackmenu(bContext *C, void *arg, int event)
{
#if 0
	switch(event) {
	case 0: /* clear track */
		clear_track();
		break;
	case 1: /* make track */
		make_track();
		break;
		}
#endif
}

static uiBlock *view3d_edit_object_trackmenu(bContext *C, ARegion *ar, void *arg_unused)
{
	uiBlock *block;
	short yco = 20, menuwidth = 120;

	block= uiBeginBlock(C, ar, "view3d_edit_object_trackmenu", UI_EMBOSSP);
	uiBlockSetButmFunc(block, do_view3d_edit_object_trackmenu, NULL);
	
	uiDefIconTextBut(block, BUTM, 1, ICON_BLANK1, "Make Track...|Ctrl T",			0, yco-=20, menuwidth, 19, NULL, 0.0, 0.0, 1, 1, "");
	uiDefIconTextBut(block, BUTM, 1, ICON_BLANK1, "Clear Track...|Alt T",		0, yco-=20, menuwidth, 19, NULL, 0.0, 0.0, 1, 0, "");
	
	uiBlockSetDirection(block, UI_RIGHT);
	uiTextBoundsBlock(block, 60);
	return block;
}

static void do_view3d_edit_object_constraintsmenu(bContext *C, void *arg, int event)
{
#if 0
	switch(event) {
	case 1: /* add constraint */
		add_constraint(0);
		break;
	case 2: /* clear constraint */
		ob_clear_constraints();
		break;
		}
#endif
}

static uiBlock *view3d_edit_object_constraintsmenu(bContext *C, ARegion *ar, void *arg_unused)
{
	uiBlock *block;
	short yco = 20, menuwidth = 120;

	block= uiBeginBlock(C, ar, "view3d_edit_object_constraintsmenu", UI_EMBOSSP);
	uiBlockSetButmFunc(block, do_view3d_edit_object_constraintsmenu, NULL);
	
	uiDefIconTextBut(block, BUTM, 1, ICON_BLANK1, "Add Constraint...|Ctrl Alt C",			0, yco-=20, menuwidth, 19, NULL, 0.0, 0.0, 1, 1, "");
	uiDefIconTextBut(block, BUTM, 1, ICON_BLANK1, "Clear Constraints",		0, yco-=20, menuwidth, 19, NULL, 0.0, 0.0, 1, 2, "");
	
	uiBlockSetDirection(block, UI_RIGHT);
	uiTextBoundsBlock(block, 60);
	return block;
}

static void do_view3d_edit_object_showhidemenu(bContext *C, void *arg, int event)
{
#if 0
	
	switch(event) {
		 
	case 0: /* show objects */
		show_objects();
		break;
	case 1: /* hide selected objects */
		hide_objects(1);
		break;
	case 2: /* hide deselected objects */
		hide_objects(0);
		break;
	}
#endif
}

static uiBlock *view3d_edit_object_showhidemenu(bContext *C, ARegion *ar, void *arg_unused)
{
	uiBlock *block;
	short yco = 20, menuwidth = 120;

	block= uiBeginBlock(C, ar, "view3d_edit_object_showhidemenu", UI_EMBOSSP);
	uiBlockSetButmFunc(block, do_view3d_edit_object_showhidemenu, NULL);
	
	uiDefIconTextBut(block, BUTM, 1, ICON_BLANK1, "Show Hidden|Alt H",			0, yco-=20, menuwidth, 19, NULL, 0.0, 0.0, 1, 0, "");
	uiDefIconTextBut(block, BUTM, 1, ICON_BLANK1, "Hide Selected|H",		0, yco-=20, menuwidth, 19, NULL, 0.0, 0.0, 1, 1, "");
	uiDefIconTextBut(block, BUTM, 1, ICON_BLANK1, "Hide Unselected|Shift H",		0, yco-=20, menuwidth, 19, NULL, 0.0, 0.0, 1, 2, "");

	uiBlockSetDirection(block, UI_RIGHT);
	uiTextBoundsBlock(block, 60);
	return block;
}

#ifndef DISABLE_PYTHON
static void do_view3d_edit_object_scriptsmenu(bContext *C, void *arg, int event)
{
#if 0
	BPY_menu_do_python(PYMENU_OBJECT, event);

#endif
}

static uiBlock *view3d_edit_object_scriptsmenu(bContext *C, ARegion *ar, void *arg_unused)
{
	uiBlock *block;
//	short yco = 20, menuwidth = 120;
// XXX	BPyMenu *pym;
//	int i = 0;

	block= uiBeginBlock(C, ar, "v3d_eobject_pymenu", UI_EMBOSSP);
	uiBlockSetButmFunc(block, do_view3d_edit_object_scriptsmenu, NULL);

//	for (pym = BPyMenuTable[PYMENU_OBJECT]; pym; pym = pym->next, i++) {
//		uiDefIconTextBut(block, BUTM, 1, ICON_PYTHON, pym->name, 0, yco-=20, menuwidth, 19, NULL, 0.0, 0.0, 1, i, pym->tooltip?pym->tooltip:pym->filename);
//	}

	uiBlockSetDirection(block, UI_RIGHT);
	uiTextBoundsBlock(block, 60);

	return block;
}
#endif /* DISABLE_PYTHON */


static void do_view3d_edit_objectmenu(bContext *C, void *arg, int event)
{
#if 0
	Scene *scene= CTX_data_scene(C);
	ScrArea *sa= CTX_wm_area(C);
	View3D *v3d= sa->spacedata.first;
	
	switch(event) {
	 
	case 0: /* transform	properties*/
// XXX		mainqenter(NKEY, 1);
		break;
	case 1: /* delete */
		delete_context_selected();
		break;
	case 2: /* duplicate */
		duplicate_context_selected();
		break;
	case 3: /* duplicate linked */
		adduplicate(0, 0);
		break;
	case 5: /* make single user */
		single_user();
		break;
	case 7: /* boolean operation */
		special_editmenu();
		break;
	case 8: /* join objects */
		join_menu();
		break;
	case 9: /* convert object type */
		convertmenu();
		break;
	case 10: /* move to layer */
		movetolayer();
		break;
	case 11: /* insert keyframe */
		common_insertkey();
		break;
	case 15: /* Object Panel */
		add_blockhandler(sa, VIEW3D_HANDLER_OBJECT, UI_PNL_UNSTOW);
		break;
	case 16: /* make proxy object*/
		make_proxy();
		break;
	case 18: /* delete keyframe */
		common_deletekey();
		break; 
	}
#endif
}

static uiBlock *view3d_edit_objectmenu(bContext *C, ARegion *ar, void *arg_unused)
{
	Scene *scene= CTX_data_scene(C);
	uiBlock *block;
	short yco= 0, menuwidth=120;
	
	block= uiBeginBlock(C, ar, "view3d_edit_objectmenu", UI_EMBOSSP);
	uiBlockSetButmFunc(block, do_view3d_edit_objectmenu, NULL);
	
	uiDefIconTextBut(block, BUTM, 1, ICON_MENU_PANEL, "Transform Properties|N",		0, yco-=20, menuwidth, 19, NULL, 0.0, 0.0, 0, 15, "");
	uiDefIconTextBlockBut(block, view3d_transformmenu, NULL, ICON_RIGHTARROW_THIN, "Transform", 0, yco-=20, 120, 19, "");
	uiDefIconTextBlockBut(block, view3d_object_mirrormenu, NULL, ICON_RIGHTARROW_THIN, "Mirror", 0, yco-=20, menuwidth, 19, "");

	uiDefIconTextBlockBut(block, view3d_edit_object_transformmenu, NULL, ICON_RIGHTARROW_THIN, "Clear/Apply", 0, yco-=20, 120, 19, "");
	uiDefIconTextBlockBut(block, view3d_edit_snapmenu, NULL, ICON_RIGHTARROW_THIN, "Snap", 0, yco-=20, 120, 19, "");
	
	uiDefBut(block, SEPR, 0, "",				0, yco-=6, menuwidth, 6, NULL, 0.0, 0.0, 0, 0, "");
	
	uiDefIconTextBut(block, BUTM, 1, ICON_BLANK1, "Insert Keyframe|I",	0, yco-=20, menuwidth, 19, NULL, 0.0, 0.0, 1, 11, "");	
	uiDefIconTextBut(block, BUTM, 1, ICON_BLANK1, "Delete Keyframe|Alt I",	0, yco-=20, menuwidth, 19, NULL, 0.0, 0.0, 1, 18, "");	
	
	uiDefBut(block, SEPR, 0, "",				0, yco-=6, menuwidth, 6, NULL, 0.0, 0.0, 0, 0, "");
	
	uiDefIconTextBut(block, BUTM, 1, ICON_BLANK1, "Duplicate|Shift D",	0, yco-=20, menuwidth, 19, NULL, 0.0, 0.0, 1, 2, "");
	uiDefIconTextBut(block, BUTM, 1, ICON_BLANK1, "Duplicate Linked|Alt D",				0, yco-=20, menuwidth, 19, NULL, 0.0, 0.0, 1, 3, "");
	uiDefIconTextBut(block, BUTM, 1, ICON_BLANK1, "Delete|X",			0, yco-=20, menuwidth, 19, NULL, 0.0, 0.0, 1, 1, "");
	
	uiDefBut(block, SEPR, 0, "",				0, yco-=6, menuwidth, 6, NULL, 0.0, 0.0, 0, 0, "");
	
	uiDefIconTextBut(block, BUTM, 1, ICON_BLANK1, "Make Proxy|Ctrl Alt P",			0, yco-=20, menuwidth, 19, NULL, 0.0, 0.0, 1, 16, "");
	uiDefIconTextBlockBut(block, view3d_edit_object_makelinksmenu, NULL, ICON_RIGHTARROW_THIN, "Make Links", 0, yco-=20, 120, 19, "");
	uiDefIconTextBlockBut(block, view3d_edit_object_singleusermenu, NULL, ICON_RIGHTARROW_THIN, "Make Single User", 0, yco-=20, 120, 19, "");
	uiDefIconTextBlockBut(block, view3d_edit_object_makelocalmenu, NULL, ICON_RIGHTARROW_THIN, "Make Local", 0, yco-=20, 120, 19, "");
	uiDefIconTextBlockBut(block, view3d_edit_object_copyattrmenu, NULL, ICON_RIGHTARROW_THIN, "Copy Attributes", 0, yco-=20, 120, 19, "");
	
	uiDefBut(block, SEPR, 0, "",				0, yco-=6, menuwidth, 6, NULL, 0.0, 0.0, 0, 0, "");
	
	uiDefIconTextBlockBut(block, view3d_edit_object_parentmenu, NULL, ICON_RIGHTARROW_THIN, "Parent", 0, yco-=20, 120, 19, "");
	uiDefIconTextBlockBut(block, view3d_edit_object_groupmenu, NULL, ICON_RIGHTARROW_THIN, "Group", 0, yco-=20, 120, 19, "");
	uiDefIconTextBlockBut(block, view3d_edit_object_trackmenu, NULL, ICON_RIGHTARROW_THIN, "Track", 0, yco-=20, 120, 19, "");
	uiDefIconTextBlockBut(block, view3d_edit_object_constraintsmenu, NULL, ICON_RIGHTARROW_THIN, "Constraints", 0, yco-=20, 120, 19, "");
	
	uiDefBut(block, SEPR, 0, "",				0, yco-=6, menuwidth, 6, NULL, 0.0, 0.0, 0, 0, "");
	
	if (OBACT && OBACT->type == OB_MESH) {
		uiDefIconTextBut(block, BUTM, 1, ICON_BLANK1, "Boolean Operation...|W",				0, yco-=20, menuwidth, 19, NULL, 0.0, 0.0, 1, 7, "");
	}
	uiDefIconTextBut(block, BUTM, 1, ICON_BLANK1, "Join Objects|Ctrl J",				0, yco-=20, menuwidth, 19, NULL, 0.0, 0.0, 1, 8, "");
	uiDefIconTextBut(block, BUTM, 1, ICON_BLANK1, "Convert Object Type...|Alt C",				0, yco-=20, menuwidth, 19, NULL, 0.0, 0.0, 1, 9, "");
	
	uiDefBut(block, SEPR, 0, "",			0, yco-=6, menuwidth, 6, NULL, 0.0, 0.0, 0, 0, "");
	
	uiDefIconTextBut(block, BUTM, 1, ICON_BLANK1, "Move to Layer...|M",				0, yco-=20, menuwidth, 19, NULL, 0.0, 0.0, 1, 10, "");
	uiDefIconTextBlockBut(block, view3d_edit_object_showhidemenu, NULL, ICON_RIGHTARROW_THIN, "Show/Hide Objects", 0, yco-=20, 120, 19, "");
	
#ifndef DISABLE_PYTHON
	uiDefBut(block, SEPR, 0, "",				0, yco-=6, menuwidth, 6, NULL, 0.0, 0.0, 0, 0, "");
	uiDefIconTextBlockBut(block, view3d_edit_object_scriptsmenu, NULL, ICON_RIGHTARROW_THIN, "Scripts", 0, yco-=20, 120, 19, "");
#endif
		
	if(ar->alignment==RGN_ALIGN_TOP) {
		uiBlockSetDirection(block, UI_DOWN);
	}
	else {
		uiBlockSetDirection(block, UI_TOP);
		uiBlockFlipOrder(block);
	}

	uiTextBoundsBlock(block, 50);
	return block;
}


static void do_view3d_edit_propfalloffmenu(bContext *C, void *arg, int event)
{
	Scene *scene= CTX_data_scene(C);
	
	scene->prop_mode= event;
	
}

static uiBlock *view3d_edit_propfalloffmenu(bContext *C, ARegion *ar, void *arg_unused)
{
	Scene *scene= CTX_data_scene(C);
	uiBlock *block;
	short yco = 20, menuwidth = 120;

	block= uiBeginBlock(C, ar, "view3d_edit_propfalloffmenu", UI_EMBOSSP);
	uiBlockSetButmFunc(block, do_view3d_edit_propfalloffmenu, NULL);
	
	if (scene->prop_mode==PROP_SMOOTH) uiDefIconTextBut(block, BUTM, 1, ICON_CHECKBOX_HLT, "Smooth|Shift O", 0, yco-=20, menuwidth, 19, NULL, 0.0, 0.0, 1, PROP_SMOOTH, "");
	else uiDefIconTextBut(block, BUTM, 1, ICON_CHECKBOX_DEHLT, "Smooth|Shift O",	0, yco-=20, menuwidth, 19, NULL, 0.0, 0.0, 1, PROP_SMOOTH, "");
	if (scene->prop_mode==PROP_SPHERE) uiDefIconTextBut(block, BUTM, 1, ICON_CHECKBOX_HLT, "Sphere|Shift O", 0, yco-=20, menuwidth, 19, NULL, 0.0, 0.0, 1, PROP_SPHERE, "");
	else uiDefIconTextBut(block, BUTM, 1, ICON_CHECKBOX_DEHLT, "Sphere|Shift O",	0, yco-=20, menuwidth, 19, NULL, 0.0, 0.0, 1, PROP_SPHERE, "");
	if (scene->prop_mode==PROP_ROOT) uiDefIconTextBut(block, BUTM, 1, ICON_CHECKBOX_HLT, "Root|Shift O", 0, yco-=20, menuwidth, 19, NULL, 0.0, 0.0, 1, PROP_ROOT, "");
	else uiDefIconTextBut(block, BUTM, 1, ICON_CHECKBOX_DEHLT, "Root|Shift O",	0, yco-=20, menuwidth, 19, NULL, 0.0, 0.0, 1, PROP_ROOT, "");
	if (scene->prop_mode==PROP_SHARP) uiDefIconTextBut(block, BUTM, 1, ICON_CHECKBOX_HLT, "Sharp|Shift O",	0, yco-=20, menuwidth, 19, NULL, 0.0, 0.0, 1, PROP_SHARP, "");
	else uiDefIconTextBut(block, BUTM, 1, ICON_CHECKBOX_DEHLT, "Sharp|Shift O", 0, yco-=20, menuwidth, 19, NULL, 0.0, 0.0, 1, PROP_SHARP, "");
	if (scene->prop_mode==PROP_LIN) uiDefIconTextBut(block, BUTM, 1, ICON_CHECKBOX_HLT, "Linear|Shift O", 0, yco-=20, menuwidth, 19, NULL, 0.0, 0.0, 1, PROP_LIN, "");
	else uiDefIconTextBut(block, BUTM, 1, ICON_CHECKBOX_DEHLT, "Linear|Shift O",	0, yco-=20, menuwidth, 19, NULL, 0.0, 0.0, 1, PROP_LIN, "");
	if (scene->prop_mode==PROP_RANDOM) uiDefIconTextBut(block, BUTM, 1, ICON_CHECKBOX_HLT, "Random|Shift O", 0, yco-=20, menuwidth, 19, NULL, 0.0, 0.0, 1, PROP_RANDOM, "");
	else uiDefIconTextBut(block, BUTM, 1, ICON_CHECKBOX_DEHLT, "Random|Shift O",	0, yco-=20, menuwidth, 19, NULL, 0.0, 0.0, 1, PROP_RANDOM, "");
	if (scene->prop_mode==PROP_CONST) uiDefIconTextBut(block, BUTM, 1, ICON_CHECKBOX_HLT, "Constant|Shift O", 0, yco-=20, menuwidth, 19, NULL, 0.0, 0.0, 1, PROP_CONST, "");
	else uiDefIconTextBut(block, BUTM, 1, ICON_CHECKBOX_DEHLT, "Constant|Shift O",	0, yco-=20, menuwidth, 19, NULL, 0.0, 0.0, 1, PROP_CONST, "");
		
	uiBlockSetDirection(block, UI_RIGHT);
	uiTextBoundsBlock(block, 60);
	return block;
}


void do_view3d_edit_mesh_verticesmenu(bContext *C, void *arg, int event)
{
#if 0
	Scene *scene= CTX_data_scene(C);
	
	switch(event) {
	int count; 
	
	case 0: /* make vertex parent */
		make_parent();
		break;
	case 1: /* remove doubles */
		count= removedoublesflag(1, 0, scene->toolsettings->doublimit);
		notice("Removed: %d", count);
		if (count) { /* only undo and redraw if an action is taken */
			DAG_object_flush_update(scene, obedit, OB_RECALC_DATA);
			ED_undo_push(C, "Rem Doubles");
		}
		break;
	case 2: /* smooth */
		vertexsmooth();
		break;
	case 3: /* separate */
		separate_mesh();
		break;
	case 4: /*split */
		split_mesh();
		break;
	case 5: /*merge */
		mergemenu();
		DAG_object_flush_update(scene, obedit, OB_RECALC_DATA);
		break;
	case 6: /* add hook */
		add_hook_menu();
		break;
	case 7: /* rip */
		mesh_rip();
		break;
	}
#endif
}

static uiBlock *view3d_edit_mesh_verticesmenu(bContext *C, ARegion *ar, void *arg_unused)
{
	uiBlock *block;
	short yco = 20, menuwidth = 120;

	block= uiBeginBlock(C, ar, "view3d_edit_mesh_verticesmenu", UI_EMBOSSP);
	uiBlockSetButmFunc(block, do_view3d_edit_mesh_verticesmenu, NULL);
	
	uiDefIconTextBut(block, BUTM, 1, ICON_BLANK1, "Merge...|Alt M",			0, yco-=20, menuwidth, 19, NULL, 0.0, 0.0, 1, 5, "");
	uiDefIconTextBut(block, BUTM, 1, ICON_BLANK1, "Rip|V",			0, yco-=20, menuwidth, 19, NULL, 0.0, 0.0, 1, 7, "");
	uiDefIconTextBut(block, BUTM, 1, ICON_BLANK1, "Split|Y",			0, yco-=20, menuwidth, 19, NULL, 0.0, 0.0, 1, 4, "");
	uiDefIconTextBut(block, BUTM, 1, ICON_BLANK1, "Separate|P",			0, yco-=20, menuwidth, 19, NULL, 0.0, 0.0, 1, 3, "");
	
	uiDefBut(block, SEPR, 0, "",				0, yco-=6, menuwidth, 6, NULL, 0.0, 0.0, 0, 0, "");
	
	uiDefIconTextBut(block, BUTM, 1, ICON_BLANK1, "Smooth|W, Alt 1",			0, yco-=20, menuwidth, 19, NULL, 0.0, 0.0, 1, 2, "");
	uiDefIconTextBut(block, BUTM, 1, ICON_BLANK1, "Remove Doubles|W, 6",			0, yco-=20, menuwidth, 19, NULL, 0.0, 0.0, 1, 1, "");
	
	uiDefBut(block, SEPR, 0, "",				0, yco-=6, menuwidth, 6, NULL, 0.0, 0.0, 0, 0, "");

	uiDefIconTextBut(block, BUTM, 1, ICON_BLANK1, "Make Vertex Parent|Ctrl P",	0, yco-=20, menuwidth, 19, NULL, 0.0, 0.0, 1, 0, "");
	uiDefIconTextBut(block, BUTM, 1, ICON_BLANK1, "Add Hook|Ctrl H",			0, yco-=20, menuwidth, 19, NULL, 0.0, 0.0, 1, 6, "");

	uiBlockSetDirection(block, UI_RIGHT);
	uiTextBoundsBlock(block, 60);
	return block;
}

extern void editmesh_mark_sharp(int set); /* declared in editmesh_mods.c */

void do_view3d_edit_mesh_edgesmenu(bContext *C, void *arg, int event)
{
#if 0
	Scene *scene= CTX_data_scene(C);
	float fac;
	short randfac;

	switch(event) {
		 
	case 0: /* subdivide smooth */
		esubdivideflag(1, 0.0, scene->toolsettings->editbutflag | B_SMOOTH,1,0);
		ED_undo_push(C, "Subdivide Smooth");
		break;
	case 1: /*subdivide fractal */
		randfac= 10;
		if(button(&randfac, 1, 100, "Rand fac:")==0) return;
		fac= -( (float)randfac )/100;
		esubdivideflag(1, fac, scene->toolsettings->editbutflag,1,0);
		ED_undo_push(C, "Subdivide Fractal");
		break;
	case 2: /* subdivide */
		esubdivideflag(1, 0.0, scene->toolsettings->editbutflag,1,0);
		ED_undo_push(C, "Subdivide");
		break;
	case 3: /* knife subdivide */
		KnifeSubdivide(KNIFE_PROMPT);
		break;
	case 4: /* Loop subdivide */
		CutEdgeloop(1);
		break;
	case 5: /* Make Edge/Face */
		addedgeface_mesh();
		break;
	case 6:
		bevel_menu();
		break;
	case 7: /* Mark Seam */
		editmesh_mark_seam(0);
		break;
	case 8: /* Clear Seam */
		editmesh_mark_seam(1);
		break;
	case 9: /* Crease SubSurf */
		if(!multires_level1_test()) {
			initTransform(TFM_CREASE, CTX_EDGE);
			Transform();
		}
		break;
	case 10: /* Rotate Edge */
		edge_rotate_selected(2);
		break;
	case 11: /* Rotate Edge */
		edge_rotate_selected(1);
		break;
	case 12: /* Edgeslide */
		EdgeSlide(0,0.0);
		break;
	case 13: /* Edge Loop Delete */
		if(EdgeLoopDelete()) {
			countall();
			ED_undo_push(C, "Erase Edge Loop");
			DAG_object_flush_update(scene, obedit, OB_RECALC_DATA);
		}
		break;
	case 14: /*Collapse Edges*/
		collapseEdges();
		ED_undo_push(C, "Collapse");
		break;
	case 15:
		editmesh_mark_sharp(1);
		ED_undo_push(C, "Mark Sharp");
		DAG_object_flush_update(scene, obedit, OB_RECALC_DATA);
		break;
	case 16:
		editmesh_mark_sharp(0);
		ED_undo_push(C, "Clear Sharp");
		DAG_object_flush_update(scene, obedit, OB_RECALC_DATA);
		break;
	case 17: /* Adjust Bevel Weight */
		if(!multires_level1_test()) {
			initTransform(TFM_BWEIGHT, CTX_EDGE);
			Transform();
		}
		break;
	}
#endif
}

static uiBlock *view3d_edit_mesh_edgesmenu(bContext *C, ARegion *ar, void *arg_unused)
{
	uiBlock *block;
	short yco = 20, menuwidth = 120;

	block= uiBeginBlock(C, ar, "view3d_edit_mesh_edgesmenu", UI_EMBOSSP);
	uiBlockSetButmFunc(block, do_view3d_edit_mesh_edgesmenu, NULL);
	
	uiDefIconTextBut(block, BUTM, 1, ICON_BLANK1, "Make Edge/Face|F",			0, yco-=20, menuwidth, 19, NULL, 0.0, 0.0, 1, 5, "");
	
	uiDefBut(block, SEPR, 0, "",				0, yco-=6, menuwidth, 6, NULL, 0.0, 0.0, 0, 0, "");
	
	uiDefIconTextBut(block, BUTM, 1, ICON_BLANK1, "Bevel|W, Alt 2",			0, yco-=20, menuwidth, 19, NULL, 0.0, 0.0, 1, 6, "");
	uiDefIconTextBut(block, BUTM, 1, ICON_BLANK1, "Loop Subdivide...|Ctrl R",			0, yco-=20, menuwidth, 19, NULL, 0.0, 0.0, 1, 4, "");
	uiDefIconTextBut(block, BUTM, 1, ICON_BLANK1, "Knife Subdivide...|Shift K",			0, yco-=20, menuwidth, 19, NULL, 0.0, 0.0, 1, 3, "");
	
	uiDefBut(block, SEPR, 0, "",				0, yco-=6, menuwidth, 6, NULL, 0.0, 0.0, 0, 0, "");
	
	uiDefIconTextBut(block, BUTM, 1, ICON_BLANK1, "Subdivide|W, 1",			0, yco-=20, menuwidth, 19, NULL, 0.0, 0.0, 1, 2, "");
	uiDefIconTextBut(block, BUTM, 1, ICON_BLANK1, "Subdivide Fractal|W, 3",			0, yco-=20, menuwidth, 19, NULL, 0.0, 0.0, 1, 1, "");
	uiDefIconTextBut(block, BUTM, 1, ICON_BLANK1, "Subdivide Smooth|W, 4",			0, yco-=20, menuwidth, 19, NULL, 0.0, 0.0, 1, 0, "");

	uiDefBut(block, SEPR, 0, "",				0, yco-=6, menuwidth, 6, NULL, 0.0, 0.0, 0, 0, "");

	uiDefIconTextBut(block, BUTM, 1, ICON_BLANK1, "Mark Seam|Ctrl E",			0, yco-=20, menuwidth, 19, NULL, 0.0, 0.0, 1, 7, "");
	uiDefIconTextBut(block, BUTM, 1, ICON_BLANK1, "Clear Seam|Ctrl E",			0, yco-=20, menuwidth, 19, NULL, 0.0, 0.0, 1, 8, "");
	
	uiDefBut(block, SEPR, 0, "",				0, yco-=6, menuwidth, 6, NULL, 0.0, 0.0, 0, 0, "");
	
	uiDefIconTextBut(block, BUTM, 1, ICON_BLANK1, "Mark Sharp|Ctrl E",			0, yco-=20, menuwidth, 19, NULL, 0.0, 0.0, 1, 15, "");
	uiDefIconTextBut(block, BUTM, 1, ICON_BLANK1, "Clear Sharp|Ctrl E",			0, yco-=20, menuwidth, 19, NULL, 0.0, 0.0, 1, 16, "");
	
	uiDefBut(block, SEPR, 0, "",				0, yco-=6, menuwidth, 6, NULL, 0.0, 0.0, 0, 0, "");
	uiDefIconTextBut(block, BUTM, 1, ICON_BLANK1, "Adjust Bevel Weight|Ctrl Shift E",			0, yco-=20, menuwidth, 19, NULL, 0.0, 0.0, 1, 17, "");

	uiDefBut(block, SEPR, 0, "",				0, yco-=6, menuwidth, 6, NULL, 0.0, 0.0, 0, 0, "");
	uiDefIconTextBut(block, BUTM, 1, ICON_BLANK1, "Crease SubSurf|Shift E",			0, yco-=20, menuwidth, 19, NULL, 0.0, 0.0, 1, 9, "");

	uiDefBut(block, SEPR, 0, "",				0, yco-=6, menuwidth, 6, NULL, 0.0, 0.0, 0, 0, "");

	uiDefIconTextBut(block, BUTM, 1, ICON_BLANK1, "Rotate Edge CW|Ctrl E",			0, yco-=20, menuwidth, 19, NULL, 0.0, 0.0, 1, 10, "");
	uiDefIconTextBut(block, BUTM, 1, ICON_BLANK1, "Rotate Edge CCW|Ctrl E",			0, yco-=20, menuwidth, 19, NULL, 0.0, 0.0, 1, 11, "");	

	uiDefIconTextBut(block, BUTM, 1, ICON_BLANK1, "Slide Edge |Ctrl E",			0, yco-=20, menuwidth, 19, NULL, 0.0, 0.0, 1, 12, "");	
	uiDefIconTextBut(block, BUTM, 1, ICON_BLANK1, "Delete Edge Loop|X",			0, yco-=20, menuwidth, 19, NULL, 0.0, 0.0, 1, 13, "");	

	uiDefIconTextBut(block, BUTM, 1, ICON_BLANK1, "Collapse",				0, yco-=20, menuwidth, 19, NULL, 0.0, 0.0, 1, 14, "");	
	uiBlockSetDirection(block, UI_RIGHT);
	uiTextBoundsBlock(block, 60);
	return block;
}

void do_view3d_edit_mesh_facesmenu(bContext *C, void *arg, int event)
{
#if 0
	Scene *scene= CTX_data_scene(C);
	
	switch(event) {
	case 0: /* Fill Faces */
		fill_mesh();
		break;
	case 1: /* Beauty Fill Faces */
		beauty_fill();
		break;
	case 2: /* Quads to Tris */
		convert_to_triface(0);
		countall();
		DAG_object_flush_update(scene, obedit, OB_RECALC_DATA);
		break;
	case 3: /* Tris to Quads */
		join_triangles();
		break;
	case 4: /* Flip triangle edges */
		edge_flip();
		break;
	case 5: /* Make Edge/Face */
		addedgeface_mesh();
		break;
	case 6: /* Set Smooth */
		mesh_set_smooth_faces(1);
		break;
	case 7: /* Set Solid */
		mesh_set_smooth_faces(0);
		break;
	}
#endif
}

static uiBlock *view3d_edit_mesh_facesmenu(bContext *C, ARegion *ar, void *arg_unused)
{
	uiBlock *block;
	short yco = 20, menuwidth = 120;

	block= uiBeginBlock(C, ar, "view3d_edit_mesh_facesmenu", UI_EMBOSSP);
	uiBlockSetButmFunc(block, do_view3d_edit_mesh_facesmenu, NULL);
	
	uiDefIconTextBut(block, BUTM, 1, ICON_BLANK1, "Make Edge/Face|F",		0, yco-=20, menuwidth, 19, NULL, 0.0, 0.0, 1, 5, "");
	uiDefIconTextBut(block, BUTM, 1, ICON_BLANK1, "Fill|Shift F",			0, yco-=20, menuwidth, 19, NULL, 0.0, 0.0, 1, 0, "");
	uiDefIconTextBut(block, BUTM, 1, ICON_BLANK1, "Beautify Fill|Alt F",		0, yco-=20, menuwidth, 19, NULL, 0.0, 0.0, 1, 1, "");
	
	
	uiDefBut(block, SEPR, 0, "",			0, yco-=6, menuwidth, 6, NULL, 0.0, 0.0, 0, 0, "");
	
	uiDefIconTextBut(block, BUTM, 1, ICON_BLANK1, "Convert Quads to Triangles|Ctrl T",	0, yco-=20, menuwidth, 19, NULL, 0.0, 0.0, 1, 2, "");
	uiDefIconTextBut(block, BUTM, 1, ICON_BLANK1, "Convert Triangles to Quads|Alt J", 0, yco-=20, menuwidth, 19, NULL, 0.0, 0.0, 1, 3, "");
	uiDefIconTextBut(block, BUTM, 1, ICON_BLANK1, "Flip Triangle Edges|Ctrl Shift F",		0, yco-=20, menuwidth, 19, NULL, 0.0, 0.0, 1, 4, "");
	
	uiDefBut(block, SEPR, 0, "",			0, yco-=6, menuwidth, 6, NULL, 0.0, 0.0, 0, 0, "");
	
	uiDefIconTextBut(block, BUTM, 1, ICON_BLANK1, "Set Smooth|W, Alt 3",	0, yco-=20, menuwidth, 19, NULL, 0.0, 0.0, 1, 6, "");
	uiDefIconTextBut(block, BUTM, 1, ICON_BLANK1, "Set Solid|W, Alt 4", 0, yco-=20, menuwidth, 19, NULL, 0.0, 0.0, 1, 7, "");
	
	uiBlockSetDirection(block, UI_RIGHT);
	uiTextBoundsBlock(block, 60);
	return block;
}

void do_view3d_edit_mesh_normalsmenu(bContext *C, void *arg, int event)
{
#if 0
	switch(event) {
	case 0: /* flip */
		flip_editnormals();
		break;
	case 1: /* recalculate inside */
		righthandfaces(2);
		break;
	case 2: /* recalculate outside */
		righthandfaces(1);
		break;
		}
#endif
}

static uiBlock *view3d_edit_mesh_normalsmenu(bContext *C, ARegion *ar, void *arg_unused)
{
	uiBlock *block;
	short yco = 20, menuwidth = 120;

	block= uiBeginBlock(C, ar, "view3d_edit_mesh_normalsmenu", UI_EMBOSSP);
	uiBlockSetButmFunc(block, do_view3d_edit_mesh_normalsmenu, NULL);
	
	uiDefIconTextBut(block, BUTM, 1, ICON_BLANK1, "Recalculate Outside|Ctrl N",			0, yco-=20, menuwidth, 19, NULL, 0.0, 0.0, 1, 2, "");
	uiDefIconTextBut(block, BUTM, 1, ICON_BLANK1, "Recalculate Inside|Ctrl Shift N",		0, yco-=20, menuwidth, 19, NULL, 0.0, 0.0, 1, 1, "");
	
	uiDefBut(block, SEPR, 0, "",			0, yco-=6, menuwidth, 6, NULL, 0.0, 0.0, 0, 0, "");
	
	uiDefIconTextBut(block, BUTM, 1, ICON_BLANK1, "Flip|W, 0",		0, yco-=20, menuwidth, 19, NULL, 0.0, 0.0, 1, 0, "");
	
	uiBlockSetDirection(block, UI_RIGHT);
	uiTextBoundsBlock(block, 60);
	return block;
}

void do_view3d_edit_mirrormenu(bContext *C, void *arg, int event)
{
#if 0
	float mat[3][3];
	
	Mat3One(mat);
	
	switch(event) {
		case 0:
			initTransform(TFM_MIRROR, CTX_NO_PET);
			Transform();
			break;
		case 1:
			initTransform(TFM_MIRROR, CTX_NO_PET|CTX_AUTOCONFIRM);
			BIF_setSingleAxisConstraint(mat[0], " on global X axis");
			Transform();
			break;
		case 2:
			initTransform(TFM_MIRROR, CTX_NO_PET|CTX_AUTOCONFIRM);
			BIF_setSingleAxisConstraint(mat[1], " on global Y axis");
			Transform();
			break;
		case 3:
			initTransform(TFM_MIRROR, CTX_NO_PET|CTX_AUTOCONFIRM);
			BIF_setSingleAxisConstraint(mat[2], "on global Z axis");
			Transform();
			break;
		case 4:
			initTransform(TFM_MIRROR, CTX_NO_PET|CTX_AUTOCONFIRM);
			BIF_setLocalAxisConstraint('X', " on local X axis");
			Transform();
			break;
		case 5:
			initTransform(TFM_MIRROR, CTX_NO_PET|CTX_AUTOCONFIRM);
			BIF_setLocalAxisConstraint('Y', " on local Y axis");
			Transform();
			break;
		case 6:
			initTransform(TFM_MIRROR, CTX_NO_PET|CTX_AUTOCONFIRM);
			BIF_setLocalAxisConstraint('Z', " on local Z axis");
			Transform();
			break;
	}
#endif
}

static uiBlock *view3d_edit_mirrormenu(bContext *C, ARegion *ar, void *arg_unused)
{
	uiBlock *block;
	short yco = 20, menuwidth = 120;

	block= uiBeginBlock(C, ar, "view3d_edit_mirrormenu", UI_EMBOSSP);
	uiBlockSetButmFunc(block, do_view3d_edit_mirrormenu, NULL);
	
	uiDefIconTextBut(block, BUTM, 1, ICON_BLANK1, "Interactive Mirror|Ctrl M",			0, yco-=20, menuwidth, 19, NULL, 0.0, 0.0, 1, 0, "");

	uiDefBut(block, SEPR, 0, "",				0, yco-=6, menuwidth, 6, NULL, 0.0, 0.0, 0, 0, "");
	
	uiDefIconTextBut(block, BUTM, 1, ICON_BLANK1, "X Global|Ctrl M, X",			0, yco-=20, menuwidth, 19, NULL, 0.0, 0.0, 1, 1, "");
	uiDefIconTextBut(block, BUTM, 1, ICON_BLANK1, "Y Global|Ctrl M, Y",			0, yco-=20, menuwidth, 19, NULL, 0.0, 0.0, 1, 2, "");
	uiDefIconTextBut(block, BUTM, 1, ICON_BLANK1, "Z Global|Ctrl M, Z",			0, yco-=20, menuwidth, 19, NULL, 0.0, 0.0, 1, 3, "");
	
	uiDefBut(block, SEPR, 0, "",				0, yco-=6, menuwidth, 6, NULL, 0.0, 0.0, 0, 0, "");
	
	uiDefIconTextBut(block, BUTM, 1, ICON_BLANK1, "X Local|Ctrl M, X X",			0, yco-=20, menuwidth, 19, NULL, 0.0, 0.0, 1, 4, "");
	uiDefIconTextBut(block, BUTM, 1, ICON_BLANK1, "Y Local|Ctrl M, Y Y",			0, yco-=20, menuwidth, 19, NULL, 0.0, 0.0, 1, 5, "");
	uiDefIconTextBut(block, BUTM, 1, ICON_BLANK1, "Z Local|Ctrl M, Z Z",			0, yco-=20, menuwidth, 19, NULL, 0.0, 0.0, 1, 6, "");

	uiBlockSetDirection(block, UI_RIGHT);
	uiTextBoundsBlock(block, 60);
	return block;
}

static void do_view3d_edit_mesh_showhidemenu(bContext *C, void *arg, int event)
{
#if 0
	
	switch(event) {
		 
	case 0: /* show hidden vertices */
		reveal_mesh();
		break;
	case 1: /* hide selected vertices */
		hide_mesh(0);
		break;
	case 2: /* hide deselected vertices */
		hide_mesh(1);
		break;
	}
#endif
}

static uiBlock *view3d_edit_mesh_showhidemenu(bContext *C, ARegion *ar, void *arg_unused)
{
	uiBlock *block;
	short yco = 20, menuwidth = 120;

	block= uiBeginBlock(C, ar, "view3d_edit_mesh_showhidemenu", UI_EMBOSSP);
	uiBlockSetButmFunc(block, do_view3d_edit_mesh_showhidemenu, NULL);
	
	uiDefIconTextBut(block, BUTM, 1, ICON_BLANK1, "Show Hidden|Alt H",			0, yco-=20, menuwidth, 19, NULL, 0.0, 0.0, 1, 0, "");
	uiDefIconTextBut(block, BUTM, 1, ICON_BLANK1, "Hide Selected|H",		0, yco-=20, menuwidth, 19, NULL, 0.0, 0.0, 1, 1, "");
	uiDefIconTextBut(block, BUTM, 1, ICON_BLANK1, "Hide Unselected|Shift H",		0, yco-=20, menuwidth, 19, NULL, 0.0, 0.0, 1, 2, "");

	uiBlockSetDirection(block, UI_RIGHT);
	uiTextBoundsBlock(block, 60);
	return block;
}

#ifndef DISABLE_PYTHON
static void do_view3d_edit_mesh_scriptsmenu(bContext *C, void *arg, int event)
{
#if 0
	BPY_menu_do_python(PYMENU_MESH, event);

#endif
}

static uiBlock *view3d_edit_mesh_scriptsmenu(bContext *C, ARegion *ar, void *arg_unused)
{
	uiBlock *block;
//	short yco = 20, menuwidth = 120;
// XXX	BPyMenu *pym;
//	int i = 0;

	block= uiBeginBlock(C, ar, "v3d_emesh_pymenu", UI_EMBOSSP);
	uiBlockSetButmFunc(block, do_view3d_edit_mesh_scriptsmenu, NULL);

//	for (pym = BPyMenuTable[PYMENU_MESH]; pym; pym = pym->next, i++) {
//		uiDefIconTextBut(block, BUTM, 1, ICON_PYTHON, pym->name, 0, yco-=20, menuwidth, 19, NULL, 0.0, 0.0, 1, i, pym->tooltip?pym->tooltip:pym->filename);
//	}

	uiBlockSetDirection(block, UI_RIGHT);
	uiTextBoundsBlock(block, 60);

	return block;
}
#endif /* DISABLE_PYTHON */

static void do_view3d_edit_meshmenu(bContext *C, void *arg, int event)
{
#if 0
	Scene *scene= CTX_data_scene(C);
	ScrArea *sa= CTX_wm_area(C);
	View3D *v3d= sa->spacedata.first;
	
	switch(event) {
	
	case 0: /* Undo Editing */
		BIF_undo();
		break;
	case 1: /* Redo Editing */
		BIF_redo();
		break;
	case 2: /* transform properties */
		add_blockhandler(sa, VIEW3D_HANDLER_OBJECT, 0);
		break;
	case 4: /* insert keyframe */
		common_insertkey();
		break;
	case 5: /* Extrude */
		extrude_mesh();
		break;
	case 6: /* duplicate */
		duplicate_context_selected();
		break;
	case 7: /* make edge face */
		addedgeface_mesh();
		break;
	case 8: /* delete */
		delete_context_selected();
		break;
	case 9: /* Shrink/Fatten Along Normals */
		initTransform(TFM_SHRINKFATTEN, CTX_NONE);
		Transform();
		break;
	case 10: /* Shear */
		initTransform(TFM_SHEAR, CTX_NONE);
		Transform();
		break;
	case 11: /* Warp */
		initTransform(TFM_WARP, CTX_NONE);
		Transform();
		break;
	case 12: /* proportional edit (toggle) */
		if(scene->proportional) scene->proportional= 0;
		else scene->proportional= 1;
		break;
	case 13: /* automerge edit (toggle) */
		if(scene->automerge) scene->automerge= 0;
		else scene->automerge= 1;
		break;
	case 15:
		uv_autocalc_tface();
		break;
	case 16: /* delete keyframe */
		common_deletekey();
		break;
	}
#endif
}

static uiBlock *view3d_edit_meshmenu(bContext *C, ARegion *ar, void *arg_unused)
{
	Scene *scene= CTX_data_scene(C);
	Object *obedit = CTX_data_edit_object(C);
	uiBlock *block;
	short yco= 0, menuwidth=120;
		
	block= uiBeginBlock(C, ar, "view3d_edit_meshmenu", UI_EMBOSSP);
	uiBlockSetButmFunc(block, do_view3d_edit_meshmenu, NULL);

	uiDefIconTextBut(block, BUTM, 1, ICON_BLANK1, "Undo Editing|Ctrl Z",		0, yco-=20, menuwidth, 19, NULL, 0.0, 0.0, 1, 0, "");
	uiDefIconTextBut(block, BUTM, 1, ICON_BLANK1, "Redo Editing|Ctrl Shift Z",		0, yco-=20, menuwidth, 19, NULL, 0.0, 0.0, 1, 1, "");
// XXX	uiDefIconTextBlockBut(block, editmode_undohistorymenu, NULL, ICON_RIGHTARROW_THIN, "Undo History", 0, yco-=20, 120, 19, "");
	
	uiDefBut(block, SEPR, 0, "",				0, yco-=6, menuwidth, 6, NULL, 0.0, 0.0, 0, 0, "");
	
	uiDefIconTextBut(block, BUTM, 1, ICON_MENU_PANEL, "Transform Properties...|N",		0, yco-=20, menuwidth, 19, NULL, 0.0, 0.0, 1, 2, "");
	uiDefIconTextBlockBut(block, view3d_transformmenu, NULL, ICON_RIGHTARROW_THIN, "Transform", 0, yco-=20, 120, 19, "");
	uiDefIconTextBlockBut(block, view3d_edit_mirrormenu, NULL, ICON_RIGHTARROW_THIN, "Mirror", 0, yco-=20, 120, 19, "");
	uiDefIconTextBlockBut(block, view3d_edit_snapmenu, NULL, ICON_RIGHTARROW_THIN, "Snap", 0, yco-=20, 120, 19, "");
	
	uiDefBut(block, SEPR, 0, "",				0, yco-=6, menuwidth, 6, NULL, 0.0, 0.0, 0, 0, "");
	
	uiDefIconTextBut(block, BUTM, 1, ICON_BLANK1, "Insert Keyframe|I",	0, yco-=20, menuwidth, 19, NULL, 0.0, 0.0, 1, 4, "");
	uiDefIconTextBut(block, BUTM, 1, ICON_BLANK1, "Delete Keyframe|Alt I",	0, yco-=20, menuwidth, 19, NULL, 0.0, 0.0, 1, 16, "");
	
	uiDefBut(block, SEPR, 0, "",				0, yco-=6, menuwidth, 6, NULL, 0.0, 0.0, 0, 0, "");
	
	uiDefIconTextBut(block, BUTM, 1, ICON_BLANK1, "UV Unwrap|U",	0, yco-=20, menuwidth, 19, NULL, 0.0, 0.0, 1, 15, "");
	
	uiDefBut(block, SEPR, 0, "",				0, yco-=6, menuwidth, 6, NULL, 0.0, 0.0, 0, 0, "");
	
	uiDefIconTextBut(block, BUTM, 1, ICON_BLANK1, "Extrude|E",			0, yco-=20, menuwidth, 19, NULL, 0.0, 0.0, 1, 5, "");
	uiDefIconTextBut(block, BUTM, 1, ICON_BLANK1, "Duplicate|Shift D",			0, yco-=20, menuwidth, 19, NULL, 0.0, 0.0, 1, 6, "");
	uiDefIconTextBut(block, BUTM, 1, ICON_BLANK1, "Make Edge/Face|F",			0, yco-=20, menuwidth, 19, NULL, 0.0, 0.0, 1, 7, "");
	uiDefIconTextBut(block, BUTM, 1, ICON_BLANK1, "Delete...|X",			0, yco-=20, menuwidth, 19, NULL, 0.0, 0.0, 1, 8, "");
	
	uiDefBut(block, SEPR, 0, "",				0, yco-=6, menuwidth, 6, NULL, 0.0, 0.0, 0, 0, "");
	
	uiDefIconTextBlockBut(block, view3d_edit_mesh_verticesmenu, NULL, ICON_RIGHTARROW_THIN, "Vertices", 0, yco-=20, 120, 19, "");
	uiDefIconTextBlockBut(block, view3d_edit_mesh_edgesmenu, NULL, ICON_RIGHTARROW_THIN, "Edges", 0, yco-=20, 120, 19, "");
	uiDefIconTextBlockBut(block, view3d_edit_mesh_facesmenu, NULL, ICON_RIGHTARROW_THIN, "Faces", 0, yco-=20, 120, 19, "");
	uiDefIconTextBlockBut(block, view3d_edit_mesh_normalsmenu, NULL, ICON_RIGHTARROW_THIN, "Normals", 0, yco-=20, 120, 19, "");
	
	uiDefBut(block, SEPR, 0, "",				0, yco-=6, menuwidth, 6, NULL, 0.0, 0.0, 0, 0, "");
		
	
	
	if(scene->proportional) {
		uiDefIconTextBut(block, BUTM, 1, ICON_CHECKBOX_HLT, "Proportional Editing|O", 0, yco-=20, menuwidth, 19, NULL, 0.0, 0.0, 1, 12, "");
	} else {
		uiDefIconTextBut(block, BUTM, 1, ICON_CHECKBOX_DEHLT, "Proportional Editing|O", 0, yco-=20, menuwidth, 19, NULL, 0.0, 0.0, 1, 12, "");
	}
	uiDefIconTextBlockBut(block, view3d_edit_propfalloffmenu, NULL, ICON_RIGHTARROW_THIN, "Proportional Falloff", 0, yco-=20, 120, 19, "");
	
	uiDefBut(block, SEPR, 0, "",				0, yco-=6, menuwidth, 6, NULL, 0.0, 0.0, 0, 0, "");
	
	/* PITA but we should let users know that automerge cant work with multires :/ */
	uiDefIconTextBut(block, BUTM, 1,
			scene->automerge ? ICON_CHECKBOX_HLT : ICON_CHECKBOX_DEHLT,
			((Mesh*)obedit->data)->mr ? "AutoMerge Editing (disabled by multires)" : "AutoMerge Editing",
			0, yco-=20, menuwidth, 19, NULL, 0.0, 0.0, 1, 13, "");
	
	uiDefBut(block, SEPR, 0, "",				0, yco-=6, menuwidth, 6, NULL, 0.0, 0.0, 0, 0, "");
	
	uiDefIconTextBlockBut(block, view3d_edit_mesh_showhidemenu, NULL, ICON_RIGHTARROW_THIN, "Show/Hide Vertices", 0, yco-=20, 120, 19, "");

#ifndef DISABLE_PYTHON
	uiDefBut(block, SEPR, 0, "",				0, yco-=6, menuwidth, 6, NULL, 0.0, 0.0, 0, 0, "");
	uiDefIconTextBlockBut(block, view3d_edit_mesh_scriptsmenu, NULL, ICON_RIGHTARROW_THIN, "Scripts", 0, yco-=20, 120, 19, "");
#endif

	if(ar->alignment==RGN_ALIGN_TOP) {
		uiBlockSetDirection(block, UI_DOWN);
	}
	else {
		uiBlockSetDirection(block, UI_TOP);
		uiBlockFlipOrder(block);
	}

	uiTextBoundsBlock(block, 50);
	return block;
}

static void view3d_edit_curve_controlpointsmenu(bContext *C, uiLayout *layout, void *arg_unused)
{
	Object *obedit= CTX_data_edit_object(C);

	if(obedit->type == OB_CURVE) {
		uiItemEnumO(layout, NULL, 0, "TFM_OT_transform", "mode", TFM_TILT);
		uiItemO(layout, NULL, 0, "CURVE_OT_tilt_clear");
		uiItemO(layout, NULL, 0, "CURVE_OT_separate");
		
		uiItemS(layout);

		uiItemEnumO(layout, NULL, 0, "CURVE_OT_handle_type_set", "type", 1);
		uiItemEnumO(layout, NULL, 0, "CURVE_OT_handle_type_set", "type", 3);
		uiItemEnumO(layout, NULL, 0, "CURVE_OT_handle_type_set", "type", 2);

		uiItemS(layout);
	}

	// XXX uiItemO(layout, NULL, 0, "OBJECT_OT_make_vertex_parent"); Make VertexParent|Ctrl P
	// make_parent()
	// XXX uiItemO(layout, NULL, 0, "OBJECT_OT_add_hook"); Add Hook| Ctrl H
	// add_hook_menu()
}

static void view3d_edit_curve_segmentsmenu(bContext *C, uiLayout *layout, void *arg_unused)
{
	uiItemO(layout, NULL, 0, "CURVE_OT_subdivide");
	uiItemO(layout, NULL, 0, "CURVE_OT_switch_direction");
}

static void view3d_edit_curve_showhidemenu(bContext *C, uiLayout *layout, void *arg_unused)
{
	uiItemO(layout, NULL, 0, "CURVE_OT_reveal");
	uiItemO(layout, NULL, 0, "CURVE_OT_hide");
	uiItemBooleanO(layout, "Hide Unselected", 0, "CURVE_OT_hide", "unselected", 1);
}

static void view3d_edit_curvemenu(bContext *C, uiLayout *layout, void *arg_unused)
{
	PointerRNA sceneptr;
	Scene *scene= CTX_data_scene(C);

	RNA_id_pointer_create(&scene->id, &sceneptr);

#if 0
	uiDefIconTextBut(block, BUTM, 1, ICON_MENU_PANEL, "Transform Properties...|N",		0, yco-=20, menuwidth, 19, NULL, 0.0, 0.0, 1, 1, "");
	uiDefIconTextBlockBut(block, view3d_transformmenu, NULL, ICON_RIGHTARROW_THIN, "Transform", 0, yco-=20, 120, 19, "");
	uiDefIconTextBlockBut(block, view3d_edit_mirrormenu, NULL, ICON_RIGHTARROW_THIN, "Mirror", 0, yco-=20, menuwidth, 19, "");	
	uiDefIconTextBlockBut(block, view3d_edit_snapmenu, NULL, ICON_RIGHTARROW_THIN, "Snap", 0, yco-=20, 120, 19, "");
	
	uiItemS(layout);
#endif
	
	// XXX uiDefIconTextBut(block, BUTM, 1, ICON_BLANK1, "Insert Keyframe|I",				0, yco-=20, menuwidth, 19, NULL, 0.0, 0.0, 1, 2, "");
	// common_insertkey();
	// XXX uiDefIconTextBut(block, BUTM, 1, ICON_BLANK1, "Delete Keyframe|Alt I",				0, yco-=20, menuwidth, 19, NULL, 0.0, 0.0, 1, 16, "");
	// common_deletekey();


	uiItemO(layout, NULL, 0, "CURVE_OT_extrude");
	uiItemO(layout, NULL, 0, "CURVE_OT_duplicate");
	uiItemO(layout, NULL, 0, "CURVE_OT_separate");
	uiItemO(layout, NULL, 0, "CURVE_OT_make_segment");
	uiItemO(layout, NULL, 0, "CURVE_OT_cyclic_toggle");
	uiItemO(layout, NULL, 0, "CURVE_OT_delete"); // Delete...

	uiItemS(layout);

	uiItemMenuF(layout, "Control Points", 0, view3d_edit_curve_controlpointsmenu);
	uiItemMenuF(layout, "Segments", 0, view3d_edit_curve_segmentsmenu);

	uiItemS(layout);

<<<<<<< HEAD
	uiItemR(layout, NULL, 0, &sceneptr, "proportional_editing", 0, 0); // |O
=======
	uiItemR(layout, NULL, 0, &sceneptr, "proportional_editing", 0, 0, 0); // |O
>>>>>>> db27ab91
	uiItemMenuEnumR(layout, NULL, 0, &sceneptr, "proportional_editing_falloff");

	uiItemS(layout);

	uiItemMenuF(layout, "Show/Hide Control Points", 0, view3d_edit_curve_showhidemenu);
}

static void do_view3d_edit_mball_showhidemenu(bContext *C, void *arg, int event)
{
#if 0
	switch(event) {
	case 10: /* show hidden control points */
		reveal_mball();
		break;
	case 11: /* hide selected control points */
		hide_mball(0);
		break;
	case 12: /* hide selected control points */
		hide_mball(1);
		break;
		}
#endif
}

static uiBlock *view3d_edit_mball_showhidemenu(bContext *C, ARegion *ar, void *arg_unused)
{
	uiBlock *block;
	short yco = 20, menuwidth = 120;

	block= uiBeginBlock(C, ar, "view3d_edit_mball_showhidemenu", UI_EMBOSSP);
	uiBlockSetButmFunc(block, do_view3d_edit_mball_showhidemenu, NULL);
	
	uiDefIconTextBut(block, BUTM, 1, ICON_BLANK1, "Show Hidden|Alt H", 0, yco-=20, menuwidth, 19, NULL, 0.0, 0.0, 1, 10, "");
	uiDefIconTextBut(block, BUTM, 1, ICON_BLANK1, "Hide Selected|H", 0, yco-=20, menuwidth, 19, NULL, 0.0, 0.0, 1, 11, "");
	uiDefIconTextBut(block, BUTM, 1, ICON_BLANK1, "Hide Unselected|Shift H", 0, yco-=20, menuwidth, 19, NULL, 0.0, 0.0, 1, 12, "");

	uiBlockSetDirection(block, UI_RIGHT);
	uiTextBoundsBlock(block, 60);
	return block;
}
static void do_view3d_edit_metaballmenu(bContext *C, void *arg, int event)
{
#if 0
	Scene *scene= CTX_data_scene(C);
	ScrArea *sa= CTX_wm_area(C);
	View3D *v3d= sa->spacedata.first;
	
	switch(event) {
	case 1: /* undo */
		BIF_undo();
		break;
	case 2: /* redo */
		BIF_redo();
		break;
	case 3: /* duplicate */
		duplicate_context_selected();
		break;
	case 4: /* delete */
		delete_context_selected();
		break;
	case 5: /* Shear */
		initTransform(TFM_SHEAR, CTX_NONE);
		Transform();
		break;
	case 6: /* Warp */
		initTransform(TFM_WARP, CTX_NONE);
		Transform();
		break;
	case 7: /* Transform Properties */
		add_blockhandler(sa, VIEW3D_HANDLER_OBJECT, 0);
		break;	
	}
#endif
}

static uiBlock *view3d_edit_metaballmenu(bContext *C, ARegion *ar, void *arg_unused)
{
	uiBlock *block;
	short yco= 0, menuwidth=120;
		
	block= uiBeginBlock(C, ar, "view3d_edit_metaballmenu", UI_EMBOSSP);
	uiBlockSetButmFunc(block, do_view3d_edit_metaballmenu, NULL);

	uiDefIconTextBut(block, BUTM, 1, ICON_BLANK1, "Undo Editing|Ctrl Z", 0, yco-=20, menuwidth, 19, NULL, 0.0, 0.0, 1, 1, "");
	uiDefIconTextBut(block, BUTM, 1, ICON_BLANK1, "Redo Editing|Shift Ctrl Z", 0, yco-=20, menuwidth, 19, NULL, 0.0, 0.0, 1, 2, "");
// XXX	uiDefIconTextBlockBut(block, editmode_undohistorymenu, NULL, ICON_RIGHTARROW_THIN, "Undo History", 0, yco-=20, 120, 19, "");

	uiDefBut(block, SEPR, 0, "", 0, yco-=6, menuwidth, 6, NULL, 0.0, 0.0, 0, 0, "");
	
	uiDefIconTextBut(block, BUTM, 1, ICON_MENU_PANEL, "Transform Properties|N",0, yco-=20, menuwidth, 19, NULL, 0.0, 0.0, 0, 7, "");
	uiDefIconTextBlockBut(block, view3d_transformmenu, NULL, ICON_RIGHTARROW_THIN, "Transform", 0, yco-=20, 120, 19, "");
	uiDefIconTextBlockBut(block, view3d_edit_mirrormenu, NULL, ICON_RIGHTARROW_THIN, "Mirror", 0, yco-=20, menuwidth, 19, "");
	uiDefIconTextBlockBut(block, view3d_edit_snapmenu, NULL, ICON_RIGHTARROW_THIN, "Snap", 0, yco-=20, 120, 19, "");
	
	uiDefBut(block, SEPR, 0, "", 0, yco-=6, menuwidth, 6, NULL, 0.0, 0.0, 0, 0, "");
	
	uiDefIconTextBut(block, BUTM, 1, ICON_BLANK1, "Duplicate|Shift D", 0, yco-=20, menuwidth, 19, NULL, 0.0, 0.0, 1, 3, "");
	uiDefIconTextBut(block, BUTM, 1, ICON_BLANK1, "Delete...|X", 0, yco-=20, menuwidth, 19, NULL, 0.0, 0.0, 1, 4, "");

	uiDefBut(block, SEPR, 0, "", 0, yco-=6, menuwidth, 6, NULL, 0.0, 0.0, 0, 0, "");

	uiDefIconTextBlockBut(block, view3d_edit_mball_showhidemenu, NULL, ICON_RIGHTARROW_THIN, "Hide MetaElems", 0, yco-=20, 120, 19, "");

	if(ar->alignment==RGN_ALIGN_TOP) {
		uiBlockSetDirection(block, UI_DOWN);
	}
	else {
		uiBlockSetDirection(block, UI_TOP);
		uiBlockFlipOrder(block);
	}

	uiTextBoundsBlock(block, 50);
	return block;
}

static void view3d_edit_text_charsmenu(bContext *C, uiLayout *layout, void *arg_unused)
{
	/* the character codes are specified in UTF-8 */

	uiItemStringO(layout, "Copyright|Alt C", 0, "FONT_OT_text_insert", "text", "\xC2\xA9");
	uiItemStringO(layout, "Registered Trademark|Alt R", 0, "FONT_OT_text_insert", "text", "\xC2\xAE");

	uiItemS(layout);

	uiItemStringO(layout, "Degree Sign|Alt G", 0, "FONT_OT_text_insert", "text", "\xC2\xB0");
	uiItemStringO(layout, "Multiplication Sign|Alt x", 0, "FONT_OT_text_insert", "text", "\xC3\x97");
	uiItemStringO(layout, "Circle|Alt .", 0, "FONT_OT_text_insert", "text", "\xC2\x8A");
	uiItemStringO(layout, "Superscript 1|Alt 1", 0, "FONT_OT_text_insert", "text", "\xC2\xB9");
	uiItemStringO(layout, "Superscript 2|Alt 2", 0, "FONT_OT_text_insert", "text", "\xC2\xB2");
	uiItemStringO(layout, "Superscript 3|Alt 3", 0, "FONT_OT_text_insert", "text", "\xC2\xB3");
	uiItemStringO(layout, "Double >>|Alt >", 0, "FONT_OT_text_insert", "text", "\xC2\xBB");
	uiItemStringO(layout, "Double <<|Alt <", 0, "FONT_OT_text_insert", "text", "\xC2\xAB");
	uiItemStringO(layout, "Promillage|Alt %", 0, "FONT_OT_text_insert", "text", "\xE2\x80\xB0");
	
	uiItemS(layout);
	
	uiItemStringO(layout, "Dutch Florin|Alt F", 0, "FONT_OT_text_insert", "text", "\xC2\xA4");
	uiItemStringO(layout, "British Pound|Alt L", 0, "FONT_OT_text_insert", "text", "\xC2\xA3");
	uiItemStringO(layout, "Japanese Yen|Alt Y", 0, "FONT_OT_text_insert", "text", "\xC2\xA5");
	
	uiItemS(layout);
	
	uiItemStringO(layout, "German S|Alt S", 0, "FONT_OT_text_insert", "text", "\xC3\x9F");
	uiItemStringO(layout, "Spanish Question Mark|Alt ?", 0, "FONT_OT_text_insert", "text", "\xC2\xBF");
	uiItemStringO(layout, "Spanish Exclamation Mark|Alt !", 0, "FONT_OT_text_insert", "text", "\xC2\xA1");
}

static void view3d_edit_textmenu(bContext *C, uiLayout *layout, void *arg_unused)
{
	uiItemO(layout, NULL, 0, "FONT_OT_file_paste");
	uiItemS(layout);
	uiItemMenuF(layout, "Special Characters", 0, view3d_edit_text_charsmenu);
}

static void do_view3d_edit_latticemenu(bContext *C, void *arg, int event)
{
#if 0
	Scene *scene= CTX_data_scene(C);

	switch(event) {
									
	case 0: /* Undo Editing */
		remake_editLatt();
		break;
	case 2: /* insert keyframe */
		common_insertkey();
		break;
	case 3: /* Shear */
		initTransform(TFM_SHEAR, CTX_NONE);
		Transform();
		break;
	case 4: /* Warp */
		initTransform(TFM_WARP, CTX_NONE);
		Transform();
		break;
	case 5: /* proportional edit (toggle) */
		if(scene->proportional) scene->proportional= 0;
		else scene->proportional= 1;
		break;
	case 7: /* delete keyframe */
		common_deletekey();
		break;
	}
#endif
}

static uiBlock *view3d_edit_latticemenu(bContext *C, ARegion *ar, void *arg_unused)
{
	Scene *scene= CTX_data_scene(C);
	uiBlock *block;
	short yco= 0, menuwidth=120;
		
	block= uiBeginBlock(C, ar, "view3d_edit_latticemenu", UI_EMBOSSP);
	uiBlockSetButmFunc(block, do_view3d_edit_latticemenu, NULL);
	
	uiDefIconTextBut(block, BUTM, 1, ICON_BLANK1, "Undo Editing|U",		0, yco-=20, menuwidth, 19, NULL, 0.0, 0.0, 1, 0, "");
	
	uiDefBut(block, SEPR, 0, "",				0, yco-=6, menuwidth, 6, NULL, 0.0, 0.0, 0, 0, "");
	
	uiDefIconTextBlockBut(block, view3d_transformmenu, NULL, ICON_RIGHTARROW_THIN, "Transform", 0, yco-=20, 120, 19, "");
	uiDefIconTextBlockBut(block, view3d_edit_mirrormenu, NULL, ICON_RIGHTARROW_THIN, "Mirror", 0, yco-=20, menuwidth, 19, "");		
	uiDefIconTextBlockBut(block, view3d_edit_snapmenu, NULL, ICON_RIGHTARROW_THIN, "Snap", 0, yco-=20, 120, 19, "");
	
	uiDefBut(block, SEPR, 0, "",				0, yco-=6, menuwidth, 6, NULL, 0.0, 0.0, 0, 0, "");
	
	uiDefIconTextBut(block, BUTM, 1, ICON_BLANK1, "Insert Keyframe|I",	0, yco-=20, menuwidth, 19, NULL, 0.0, 0.0, 1, 2, "");
	uiDefIconTextBut(block, BUTM, 1, ICON_BLANK1, "Delete Keyframe|Alt I",	0, yco-=20, menuwidth, 19, NULL, 0.0, 0.0, 1, 7, "");
	
	uiDefBut(block, SEPR, 0, "",				0, yco-=6, menuwidth, 6, NULL, 0.0, 0.0, 0, 0, "");
	
	uiDefIconTextBut(block, BUTM, 1, ICON_BLANK1, "UV Unwrap|U",	0, yco-=20, menuwidth, 19, NULL, 0.0, 0.0, 1, 6, "");
	
	uiDefBut(block, SEPR, 0, "",				0, yco-=6, menuwidth, 6, NULL, 0.0, 0.0, 0, 0, "");
	
	if(scene->proportional) {
		uiDefIconTextBut(block, BUTM, 1, ICON_CHECKBOX_HLT, "Proportional Editing|O", 0, yco-=20, menuwidth, 19, NULL, 0.0, 0.0, 1, 5, "");
	} else {
		uiDefIconTextBut(block, BUTM, 1, ICON_CHECKBOX_DEHLT, "Proportional Editing|O", 0, yco-=20, menuwidth, 19, NULL, 0.0, 0.0, 1, 5, "");
	}
	uiDefIconTextBlockBut(block, view3d_edit_propfalloffmenu, NULL, ICON_RIGHTARROW_THIN, "Proportional Falloff", 0, yco-=20, 120, 19, "");

	if(ar->alignment==RGN_ALIGN_TOP) {
		uiBlockSetDirection(block, UI_DOWN);
	}
	else {
		uiBlockSetDirection(block, UI_TOP);
		uiBlockFlipOrder(block);
	}

	uiTextBoundsBlock(block, 50);
	return block;
}

void do_view3d_edit_armature_parentmenu(bContext *C, void *arg, int event)
{
#if 0
	switch(event) {
	case 1:
		make_bone_parent();
		break;
	case 2:
		clear_bone_parent();
		break;
		}
#endif
}

static uiBlock *view3d_edit_armature_parentmenu(bContext *C, ARegion *ar, void *arg_unused)
{
	uiBlock *block;
	short yco = 20, menuwidth = 120;

	block= uiBeginBlock(C, ar, "view3d_edit_armature_parentmenu", UI_EMBOSSP);
	uiBlockSetButmFunc(block, do_view3d_edit_armature_parentmenu, NULL);
	
	uiDefIconTextBut(block, BUTM, 1, ICON_BLANK1, "Make Parent...|Ctrl P",	0, yco-=20, menuwidth, 19, NULL, 0.0, 0.0, 1, 1, "");
	uiDefIconTextBut(block, BUTM, 1, ICON_BLANK1, "Clear Parent...|Alt P",	0, yco-=20, menuwidth, 19, NULL, 0.0, 0.0, 1, 2, "");

	uiBlockSetDirection(block, UI_RIGHT);
	uiTextBoundsBlock(block, 60);
	return block;
}

void do_view3d_edit_armature_rollmenu(bContext *C, void *arg, int event)
{
#if 0
	if (event == 1 || event == 2)
		/* set roll based on aligning z-axis */
		auto_align_armature(event);
	else if (event == 3) {
		/* interactively set bone roll */
		initTransform(TFM_BONE_ROLL, CTX_NONE);
		Transform();
	}
#endif
}

static uiBlock *view3d_edit_armature_rollmenu(bContext *C, ARegion *ar, void *arg_unused)
{
	uiBlock *block;
	short yco = 20, menuwidth = 120;

	block= uiBeginBlock(C, ar, "view3d_edit_armature_rollmenu", UI_EMBOSSP);
	uiBlockSetButmFunc(block, do_view3d_edit_armature_rollmenu, NULL);
	
	uiDefIconTextBut(block, BUTM, 1, ICON_BLANK1, "Clear Roll (Z-Axis Up)|Ctrl N, 1",	0, yco-=20, menuwidth, 19, NULL, 0.0, 0.0, 1, 1, "");
	uiDefIconTextBut(block, BUTM, 1, ICON_BLANK1, "Roll to Cursor|Ctrl N, 2", 0, yco-=20, menuwidth, 19, NULL, 0.0, 0.0, 1, 2, "");

	uiDefBut(block, SEPR, 0, "",				0, yco-=6, menuwidth, 6, NULL, 0.0, 0.0, 0, 0, "");
	
	uiDefIconTextBut(block, BUTM, 1, ICON_BLANK1, "Set Roll|Ctrl R", 0, yco-=20, menuwidth, 19, NULL, 0.0, 0.0, 1, 3, "");
	
	uiBlockSetDirection(block, UI_RIGHT);
	uiTextBoundsBlock(block, 60);
	return block;
}

static void do_view3d_edit_armaturemenu(bContext *C, void *arg, int event)
{
#if 0
	static short numcuts= 2;

	switch(event) {
	case 0: /* Undo Editing */
		remake_editArmature();
		break;
	case 1: /* transformation properties */
// XXX		mainqenter(NKEY, 1);
		break;
	case 3: /* extrude */
		extrude_armature(0);
		break;
	case 4: /* duplicate */
		duplicate_context_selected();
		break;
	case 5: /* delete */
		delete_context_selected();
		break;
	case 6: /* Shear */
		initTransform(TFM_SHEAR, CTX_NONE);
		Transform();
		break;
	case 7: /* Warp */
		initTransform(TFM_WARP, CTX_NONE);
		Transform();
	case 10: /* forked! */
		extrude_armature(1);
		break;
	case 12: /* subdivide */
		subdivide_armature(1);
		break;
	case 13: /* flip left and right names */
		armature_flip_names();
		break;
	case 15: /* subdivide multi */
		if(button(&numcuts, 1, 128, "Number of Cuts:")==0) return;
		waitcursor(1);
		subdivide_armature(numcuts);
		break;
	case 16: /* Alt-S transform (BoneSize) */
		initTransform(TFM_BONESIZE, CTX_NONE);
		Transform();
		break;
	case 17: /* move to layer */
		pose_movetolayer();
		break;
	case 18: /* merge bones */
		merge_armature();
		break;
	case 19: /* auto-extensions */
	case 20:
	case 21:
		armature_autoside_names(event-19);	
		break;
	case 22: /* separate */
		separate_armature();
		break;
	case 23: /* bone sketching panel */
		add_blockhandler(curarea, VIEW3D_HANDLER_BONESKETCH, UI_PNL_UNSTOW);
		break;
	}
	
#endif
}


#ifndef DISABLE_PYTHON
static void do_view3d_scripts_armaturemenu(bContext *C, void *arg, int event)
{
#if 0
	BPY_menu_do_python(PYMENU_ARMATURE, event);
	
#endif
}

static uiBlock *view3d_scripts_armaturemenu(bContext *C, ARegion *ar, void *arg_unused)
{
	uiBlock *block;
// XXX	BPyMenu *pym;
//	int i= 0;
//	short yco = 20, menuwidth = 120;
	
	block= uiBeginBlock(C, ar, "view3d_scripts_armaturemenu", UI_EMBOSSP);
	uiBlockSetButmFunc(block, do_view3d_scripts_armaturemenu, NULL);
	
	/* note that we acount for the N previous entries with i+20: */
//	for (pym = BPyMenuTable[PYMENU_ARMATURE]; pym; pym = pym->next, i++) {
//		
//		uiDefIconTextBut(block, BUTM, 1, ICON_PYTHON, pym->name, 0, yco-=20, menuwidth, 19, 
//						 NULL, 0.0, 0.0, 1, i, 
//						 pym->tooltip?pym->tooltip:pym->filename);
//	}
	
	uiBlockSetDirection(block, UI_RIGHT);
	uiTextBoundsBlock(block, 60);
	
	return block;
}
#endif /* DISABLE_PYTHON */

static void do_view3d_armature_settingsmenu(bContext *C, void *arg, int event)
{
// XXX	setflag_armature(event);
}

static uiBlock *view3d_armature_settingsmenu(bContext *C, ARegion *ar, void *arg_unused)
{
	uiBlock *block;
	short yco= 0, menuwidth=120;

	block= uiBeginBlock(C, ar, "view3d_armature_settingsmenu", UI_EMBOSSP);
	uiBlockSetButmFunc(block, do_view3d_armature_settingsmenu, NULL);

	uiDefIconTextBut(block, BUTM, 1, ICON_BLANK1, "Toggle a Setting|Shift W", 0, yco-=20, menuwidth, 19, NULL, 0.0, 0.0, 0, 0, "");
	uiDefIconTextBut(block, BUTM, 1, ICON_BLANK1, "Enable a Setting|Ctrl Shift W", 0, yco-=20, menuwidth, 19, NULL, 0.0, 0.0, 0, 1, "");
	uiDefIconTextBut(block, BUTM, 1, ICON_BLANK1, "Disable a Setting|Alt W", 0, yco-=20, menuwidth, 19, NULL, 0.0, 0.0, 0, 2, "");

	uiBlockSetDirection(block, UI_RIGHT);
	uiTextBoundsBlock(block, 60);

	return block;
}

static uiBlock *view3d_edit_armaturemenu(bContext *C, ARegion *ar, void *arg_unused)
{
	Object *obedit = CTX_data_edit_object(C);
	bArmature *arm= obedit->data;
	uiBlock *block;
	short yco= 0, menuwidth=120;
	
	block= uiBeginBlock(C, ar, "view3d_edit_armaturemenu", UI_EMBOSSP);
	uiBlockSetButmFunc(block, do_view3d_edit_armaturemenu, NULL);
	
	uiDefIconTextBut(block, BUTM, 1, ICON_BLANK1, "Undo Editing|U",		0, yco-=20, menuwidth, 19, NULL, 0.0, 0.0, 1, 0, "");
	
	uiDefBut(block, SEPR, 0, "",				0, yco-=6, menuwidth, 6, NULL, 0.0, 0.0, 0, 0, "");
	
	uiDefIconTextBut(block, BUTM, 1, ICON_MENU_PANEL, "Transform Properties|N", 0, yco-=20, menuwidth, 19, NULL, 0.0, 0.0, 1, 1, "");
	uiDefIconTextBut(block, BUTM, 1, ICON_MENU_PANEL, "Bone Sketching|P", 0, yco-=20, menuwidth, 19, NULL, 0.0, 0.0, 1, 23, "");
	uiDefIconTextBlockBut(block, view3d_transformmenu, NULL, ICON_RIGHTARROW_THIN, "Transform", 0, yco-=20, 120, 19, "");
	uiDefIconTextBlockBut(block, view3d_edit_mirrormenu, NULL, ICON_RIGHTARROW_THIN, "Mirror", 0, yco-=20, menuwidth, 19, "");
	uiDefIconTextBlockBut(block, view3d_edit_snapmenu, NULL, ICON_RIGHTARROW_THIN, "Snap", 0, yco-=20, 120, 19, "");
	uiDefIconTextBlockBut(block, view3d_edit_armature_rollmenu, NULL, ICON_RIGHTARROW_THIN, "Bone Roll", 0, yco-=20, 120, 19, "");
	
	if (arm->drawtype==ARM_ENVELOPE)
		uiDefIconTextBut(block, BUTM, 1, ICON_BLANK1, "Scale Envelope Distance|Alt S",	0, yco-=20, menuwidth, 19, NULL, 0.0, 0.0, 1, 16, "");
	else if (arm->drawtype==ARM_B_BONE)
		uiDefIconTextBut(block, BUTM, 1, ICON_BLANK1, "Scale B-Bone Width|Alt S",	0, yco-=20, menuwidth, 19, NULL, 0.0, 0.0, 1, 16, "");
	
	uiDefBut(block, SEPR, 0, "",				0, yco-=6, menuwidth, 6, NULL, 0.0, 0.0, 0, 0, "");

	uiDefIconTextBut(block, BUTM, 1, ICON_BLANK1, "Extrude|E",				0, yco-=20, menuwidth, 19, NULL, 0.0, 0.0, 1, 3, "");
	if (arm->flag & ARM_MIRROR_EDIT)
		uiDefIconTextBut(block, BUTM, 1, ICON_BLANK1, "Extrude Forked|Shift E",	0, yco-=20, menuwidth, 19, NULL, 0.0, 0.0, 1, 10, "");
		
	uiDefIconTextBut(block, BUTM, 1, ICON_BLANK1, "Duplicate|Shift D",		0, yco-=20, menuwidth, 19, NULL, 0.0, 0.0, 1, 4, "");
	uiDefIconTextBut(block, BUTM, 1, ICON_BLANK1, "Merge|Alt M",				0, yco-=20, menuwidth, 19, NULL, 0.0, 0.0, 1, 18, "");
	uiDefIconTextBut(block, BUTM, 1, ICON_BLANK1, "Fill Between Joints|F",				0, yco-=20, menuwidth, 19, NULL, 0.0, 0.0, 1, 18, "");
	uiDefIconTextBut(block, BUTM, 1, ICON_BLANK1, "Delete|X",				0, yco-=20, menuwidth, 19, NULL, 0.0, 0.0, 1, 5, "");
	
	uiDefIconTextBut(block, BUTM, 1, ICON_BLANK1, "Separate|Ctrl Alt P",				0, yco-=20, menuwidth, 19, NULL, 0.0, 0.0, 1, 22, "");
	
	uiDefBut(block, SEPR, 0, "",				0, yco-=6, menuwidth, 6, NULL, 0.0, 0.0, 0, 0, "");
	
	uiDefIconTextBut(block, BUTM, 1, ICON_BLANK1, "Subdivide|W, 1",			0, yco-=20, menuwidth, 19, NULL, 0.0, 0.0, 1, 12, "");
	uiDefIconTextBut(block, BUTM, 1, ICON_BLANK1, "Subdivide Multi|W, 2",			0, yco-=20, menuwidth, 19, NULL, 0.0, 0.0, 1, 15, "");
	uiDefIconTextBut(block, BUTM, 1, ICON_BLANK1, "Flip Left & Right Names|W, 3",	0, yco-=20, menuwidth, 19, NULL, 0.0, 0.0, 1, 13, "");
	uiDefIconTextBut(block, BUTM, 1, ICON_BLANK1, "AutoName Left-Right|W, 4",			0, yco-=20, menuwidth, 19, NULL, 0.0, 0.0, 1, 19, "");
	uiDefIconTextBut(block, BUTM, 1, ICON_BLANK1, "AutoName Front-Back|W, 5",			0, yco-=20, menuwidth, 19, NULL, 0.0, 0.0, 1, 20, "");
	uiDefIconTextBut(block, BUTM, 1, ICON_BLANK1, "AutoName Top-Bottom|W, 6",			0, yco-=20, menuwidth, 19, NULL, 0.0, 0.0, 1, 21, "");
	
	uiDefBut(block, SEPR, 0, "", 0, yco-=6, menuwidth, 6, NULL, 0.0, 0.0, 0, 0, "");
	
	uiDefIconTextBut(block, BUTM, 1, ICON_BLANK1, "Switch Armature Layers|Shift M", 0, yco-=20, menuwidth, 19, NULL, 0.0, 0.0, 1, 17, "");
	uiDefIconTextBut(block, BUTM, 1, ICON_BLANK1, "Move Bone To Layer|M",	0, yco-=20, menuwidth, 19, NULL, 0.0, 0.0, 1, 17, "");
		
	uiDefBut(block, SEPR, 0, "",				0, yco-=6, menuwidth, 6, NULL, 0.0, 0.0, 0, 0, "");
	
	uiDefIconTextBlockBut(block, view3d_edit_armature_parentmenu, NULL, ICON_RIGHTARROW_THIN, "Parent", 0, yco-=20, 120, 19, "");
	uiDefIconTextBlockBut(block, view3d_armature_settingsmenu, NULL, ICON_RIGHTARROW_THIN, "Bone Settings", 0, yco-=20, 120, 19, "");
	
#ifndef DISABLE_PYTHON
	uiDefBut(block, SEPR, 0, "",				0, yco-=6, menuwidth, 6, NULL, 0.0, 0.0, 0, 0, "");
	
	uiDefIconTextBlockBut(block, view3d_scripts_armaturemenu, NULL, ICON_RIGHTARROW_THIN, "Scripts", 0, yco-=20, 120, 19, "");
#endif
	if(ar->alignment==RGN_ALIGN_TOP) {
		uiBlockSetDirection(block, UI_DOWN);
	}
	else {
		uiBlockSetDirection(block, UI_TOP);
		uiBlockFlipOrder(block);
	}

	uiTextBoundsBlock(block, 50);
	
	return block;
}

static void do_view3d_pose_armature_transformmenu(bContext *C, void *arg, int event)
{
#if 0
	Scene *scene= CTX_data_scene(C);
	Object *ob= CTX_data_active_object(C);
	
	switch(event) {
	case 0: /*	clear origin */
		clear_object('o');
		break;
	case 1: /* clear scale */
		clear_object('s');
		break;
	case 2: /* clear rotation */
		clear_object('r');
		break;
	case 3: /* clear location */
		clear_object('g');
		break;
	case 4: /* clear user transform */
		clear_user_transform(scene, ob);
		break;
	}
#endif
}

static uiBlock *view3d_pose_armature_transformmenu(bContext *C, ARegion *ar, void *arg_unused)
{
	uiBlock *block;
	short yco = 20, menuwidth = 120;

	block= uiBeginBlock(C, ar, "view3d_pose_armature_transformmenu", UI_EMBOSSP);
	uiBlockSetButmFunc(block, do_view3d_pose_armature_transformmenu, NULL);
	
	uiDefIconTextBut(block, BUTM, 1, ICON_BLANK1, "Clear User Transform|W", 0, yco-=20, menuwidth, 19, NULL, 0.0, 0.0, 1, 4, "");
	uiDefBut(block, SEPR, 0, "",				0, yco-=6, menuwidth, 6, NULL, 0.0, 0.0, 0, 0, "");
	uiDefIconTextBut(block, BUTM, 1, ICON_BLANK1, "Clear Location|Alt G", 0, yco-=20, menuwidth, 19, NULL, 0.0, 0.0, 1, 3, "");
	uiDefIconTextBut(block, BUTM, 1, ICON_BLANK1, "Clear Rotation|Alt R", 0, yco-=20, menuwidth, 19, NULL, 0.0, 0.0, 1, 2, "");
	uiDefIconTextBut(block, BUTM, 1, ICON_BLANK1, "Clear Scale|Alt S", 0, yco-=20, menuwidth, 19, NULL, 0.0, 0.0, 1, 1, "");
	uiDefIconTextBut(block, BUTM, 1, ICON_BLANK1, "Clear Origin|Alt O",		0, yco-=20, menuwidth, 19, NULL, 0.0, 0.0, 1, 0, "");
	
	uiBlockSetDirection(block, UI_RIGHT);
	uiTextBoundsBlock(block, 60);
	return block;
}

static void do_view3d_pose_armature_showhidemenu(bContext *C, void *arg, int event)
{
#if 0
	
	switch(event) {
		 
	case 0: /* show hidden bones */
		show_all_pose_bones();
		break;
	case 1: /* hide selected bones */
		hide_selected_pose_bones();
		break;
	case 2: /* hide deselected bones */
		hide_unselected_pose_bones();
		break;
	}
#endif
}

static uiBlock *view3d_pose_armature_showhidemenu(bContext *C, ARegion *ar, void *arg_unused)
{
	uiBlock *block;
	short yco = 20, menuwidth = 120;

	block= uiBeginBlock(C, ar, "view3d_pose_armature_showhidemenu", UI_EMBOSSP);
	uiBlockSetButmFunc(block, do_view3d_pose_armature_showhidemenu, NULL);
	
	uiDefIconTextBut(block, BUTM, 1, ICON_BLANK1, "Show Hidden|Alt H",			0, yco-=20, menuwidth, 19, NULL, 0.0, 0.0, 1, 0, "");
	uiDefIconTextBut(block, BUTM, 1, ICON_BLANK1, "Hide Selected|H",		0, yco-=20, menuwidth, 19, NULL, 0.0, 0.0, 1, 1, "");
	uiDefIconTextBut(block, BUTM, 1, ICON_BLANK1, "Hide Unselected|Shift H",		0, yco-=20, menuwidth, 19, NULL, 0.0, 0.0, 1, 2, "");

	uiBlockSetDirection(block, UI_RIGHT);
	uiTextBoundsBlock(block, 60);
	return block;
}

static void do_view3d_pose_armature_ikmenu(bContext *C, void *arg, int event)
{
#if 0
	
	switch(event) {
		 
	case 1:
		pose_add_IK();
		break;
	case 2:
		pose_clear_IK();
		break;
	}
#endif
}

static uiBlock *view3d_pose_armature_ikmenu(bContext *C, ARegion *ar, void *arg_unused)
{
	uiBlock *block;
	short yco = 20, menuwidth = 120;

	block= uiBeginBlock(C, ar, "view3d_pose_armature_ikmenu", UI_EMBOSSP);
	uiBlockSetButmFunc(block, do_view3d_pose_armature_ikmenu, NULL);
	
	uiDefIconTextBut(block, BUTM, 1, ICON_BLANK1, "Add IK to Bone...|Shift I",			0, yco-=20, menuwidth, 19, NULL, 0.0, 0.0, 1, 1, "");
	uiDefIconTextBut(block, BUTM, 1, ICON_BLANK1, "Clear IK...|Ctrl Alt I",			0, yco-=20, menuwidth, 19, NULL, 0.0, 0.0, 1, 2, "");
	
	uiBlockSetDirection(block, UI_RIGHT);
	uiTextBoundsBlock(block, 60);
	return block;
}

static void do_view3d_pose_armature_constraintsmenu(bContext *C, void *arg, int event)
{
#if 0
	
	switch(event) {
		 
	case 1:
		add_constraint(0);
		break;
	case 2:
		pose_clear_constraints();
		break;
	}
#endif
}

static uiBlock *view3d_pose_armature_constraintsmenu(bContext *C, ARegion *ar, void *arg_unused)
{
	uiBlock *block;
	short yco = 20, menuwidth = 120;

	block= uiBeginBlock(C, ar, "view3d_pose_armature_constraintsmenu", UI_EMBOSSP);
	uiBlockSetButmFunc(block, do_view3d_pose_armature_constraintsmenu, NULL);
	
	uiDefIconTextBut(block, BUTM, 1, ICON_BLANK1, "Add Constraint to Bone...|Ctrl Alt C",			0, yco-=20, menuwidth, 19, NULL, 0.0, 0.0, 1, 1, "");
	uiDefIconTextBut(block, BUTM, 1, ICON_BLANK1, "Clear Constraints...|Alt C",			0, yco-=20, menuwidth, 19, NULL, 0.0, 0.0, 1, 2, "");

	uiBlockSetDirection(block, UI_RIGHT);
	uiTextBoundsBlock(block, 60);
	return block;
}

static void do_view3d_pose_armature_groupmenu(bContext *C, void *arg, int event)
{
#if 0
	switch (event) {
		case 1:
			pose_assign_to_posegroup(1);
			break;
		case 2:
			pose_assign_to_posegroup(0);
			break;
		case 3:
			pose_add_posegroup();
			break;
		case 4:
			pose_remove_from_posegroups();
			break;
		case 5:
			pose_remove_posegroup();
			break;
	}
#endif
}

static uiBlock *view3d_pose_armature_groupmenu(bContext *C, ARegion *ar, void *arg_unused)
{
	uiBlock *block;
	short yco = 20, menuwidth = 120;
	
	block= uiBeginBlock(C, ar, "view3d_pose_armature_groupmenu", UI_EMBOSSP);
	uiBlockSetButmFunc(block, do_view3d_pose_armature_groupmenu, NULL);
	
	uiDefIconTextBut(block, BUTM, 1, ICON_BLANK1, "Add Selected to Active Group|Ctrl G",	0, yco-=20, menuwidth, 19, NULL, 0.0, 0.0, 1, 1, "");
	uiDefIconTextBut(block, BUTM, 1, ICON_BLANK1, "Add Selected to Group|Ctrl G",	0, yco-=20, menuwidth, 19, NULL, 0.0, 0.0, 1, 2, "");
	uiDefIconTextBut(block, BUTM, 1, ICON_BLANK1, "Add New Group|Ctrl G",	0, yco-=20, menuwidth, 19, NULL, 0.0, 0.0, 1, 3, "");
	uiDefIconTextBut(block, BUTM, 1, ICON_BLANK1, "Remove from All Groups|Ctrl G",	0, yco-=20, menuwidth, 19, NULL, 0.0, 0.0, 1, 4, "");
	uiDefIconTextBut(block, BUTM, 1, ICON_BLANK1, "Remove Active Group|Ctrl G",	0, yco-=20, menuwidth, 19, NULL, 0.0, 0.0, 1, 5, "");
	
	uiBlockSetDirection(block, UI_RIGHT);
	uiTextBoundsBlock(block, 60);
	return block;
}

static void do_view3d_pose_armature_motionpathsmenu(bContext *C, void *arg, int event)
{
#if 0
	
	switch(event) {
		 
	case 1:
		pose_calculate_path(OBACT);
		break;
	case 2:
		pose_clear_paths(OBACT);
		break;
	}
#endif
}

static uiBlock *view3d_pose_armature_motionpathsmenu(bContext *C, ARegion *ar, void *arg_unused)
{
	uiBlock *block;
	short yco = 20, menuwidth = 120;

	block= uiBeginBlock(C, ar, "view3d_pose_armature_motionpathsmenu", UI_EMBOSSP);
	uiBlockSetButmFunc(block, do_view3d_pose_armature_motionpathsmenu, NULL);
	
	uiDefIconTextBut(block, BUTM, 1, ICON_BLANK1, "Calculate Paths|W",			0, yco-=20, menuwidth, 19, NULL, 0.0, 0.0, 1, 1, "");
	uiDefIconTextBut(block, BUTM, 1, ICON_BLANK1, "Clear All Paths|W",			0, yco-=20, menuwidth, 19, NULL, 0.0, 0.0, 1, 2, "");
	
	uiBlockSetDirection(block, UI_RIGHT);
	uiTextBoundsBlock(block, 60);
	return block;
}

static void do_view3d_pose_armature_poselibmenu(bContext *C, void *arg, int event)
{
#if 0
	Object *ob= OBACT;
	
	switch(event) {
		case 1:
			poselib_preview_poses(ob, 0);
			break;
		case 2:
			poselib_add_current_pose(ob, 0);
			break;
		case 3:
			poselib_rename_pose(ob);
			break;
		case 4:
			poselib_remove_pose(ob, NULL);
			break;
	}
	
#endif
}

static uiBlock *view3d_pose_armature_poselibmenu(bContext *C, ARegion *ar, void *arg_unused)
{
	uiBlock *block;
	short yco = 20, menuwidth = 120;

	block= uiBeginBlock(C, ar, "view3d_pose_armature_poselibmenu", UI_EMBOSSP);
	uiBlockSetButmFunc(block, do_view3d_pose_armature_poselibmenu, NULL);
	
	uiDefIconTextBut(block, BUTM, 1, ICON_BLANK1, "Browse Poses|Ctrl L",			0, yco-=20, menuwidth, 19, NULL, 0.0, 0.0, 1, 1, "");
	
	uiDefBut(block, SEPR, 0, "",        0, yco-=6, menuwidth, 6, NULL, 0.0, 0.0, 0, 0, "");
	
	uiDefIconTextBut(block, BUTM, 1, ICON_BLANK1, "Add/Replace Pose|Shift L",	0, yco-=20, menuwidth, 19, NULL, 0.0, 0.0, 1, 2, "");
	uiDefIconTextBut(block, BUTM, 1, ICON_BLANK1, "Rename Pose|Ctrl Shift L",	0, yco-=20, menuwidth, 19, NULL, 0.0, 0.0, 1, 3, "");
	uiDefIconTextBut(block, BUTM, 1, ICON_BLANK1, "Remove Pose|Alt L",			0, yco-=20, menuwidth, 19, NULL, 0.0, 0.0, 1, 4, "");
	
	uiBlockSetDirection(block, UI_RIGHT);
	uiTextBoundsBlock(block, 60);
	return block;
}

static void do_view3d_pose_armaturemenu(bContext *C, void *arg, int event)
{
#if 0
	Object *ob;
	ob=OBACT;
	
	switch(event) {
	case 0: /* transform properties */
// XXX		mainqenter(NKEY, 1);
		break;
	case 1: /* copy current pose */
		copy_posebuf();
		break;
	case 2: /* paste pose */
		paste_posebuf(0);
		break;
	case 3: /* paste flipped pose */
		paste_posebuf(1);
		break;
	case 4: /* insert keyframe */
		common_insertkey();
		break;
	case 5:
		pose_copy_menu();
		break;
	case 9:
		pose_flip_names();
		break;
	case 13:
		if(ob && (ob->flag & OB_POSEMODE)) {
			bArmature *arm= ob->data;
			if( (arm->drawtype == ARM_B_BONE) || (arm->drawtype == ARM_ENVELOPE)) {
				initTransform(TFM_BONESIZE, CTX_NONE);
				Transform();
				break;
			}
		}
		break;
	case 14: /* move bone to layer / change armature layer */
		pose_movetolayer();
		break;
	case 15:
		pose_relax();
		break;
	case 16: /* auto-extensions for bones */
	case 17:
	case 18:
		pose_autoside_names(event-16);
		break;
	case 19: /* assign pose as restpose */
		apply_armature_pose2bones();
		break;
	case 20: /* delete keyframe */
		common_deletekey();
		break;
	}
		
#endif
}

static uiBlock *view3d_pose_armaturemenu(bContext *C, ARegion *ar, void *arg_unused)
{
	uiBlock *block;
	short yco= 0, menuwidth=120;
	
	block= uiBeginBlock(C, ar, "view3d_pose_armaturemenu", UI_EMBOSSP);
	uiBlockSetButmFunc(block, do_view3d_pose_armaturemenu, NULL);
	
	uiDefIconTextBut(block, BUTM, 1, ICON_MENU_PANEL, "Transform Properties|N", 0, yco-=20, menuwidth, 19, NULL, 0.0, 0.0, 1, 0, "");
	uiDefIconTextBlockBut(block, view3d_transformmenu, NULL, ICON_RIGHTARROW_THIN, "Transform", 0, yco-=20, 120, 19, "");
	uiDefIconTextBlockBut(block, view3d_pose_armature_transformmenu, NULL, ICON_RIGHTARROW_THIN, "Clear Transform", 0, yco-=20, 120, 19, "");
	uiDefIconTextBut(block, BUTM, 1, ICON_BLANK1, "Scale Envelope Distance|Alt S",				0, yco-=20, menuwidth, 19, NULL, 0.0, 0.0, 1, 13, "");
	
	uiDefBut(block, SEPR, 0, "",				0, yco-=6, menuwidth, 6, NULL, 0.0, 0.0, 0, 0, "");
	
	uiDefIconTextBut(block, BUTM, 1, ICON_BLANK1, "Insert Keyframe|I",				0, yco-=20, menuwidth, 19, NULL, 0.0, 0.0, 1, 4, "");
	uiDefIconTextBut(block, BUTM, 1, ICON_BLANK1, "Delete Keyframe|Alt I",				0, yco-=20, menuwidth, 19, NULL, 0.0, 0.0, 1, 20, "");
	
	uiDefBut(block, SEPR, 0, "",				0, yco-=6, menuwidth, 6, NULL, 0.0, 0.0, 0, 0, "");

	uiDefIconTextBut(block, BUTM, 1, ICON_BLANK1, "Relax Pose|W",				0, yco-=20, menuwidth, 19, NULL, 0.0, 0.0, 1, 15, "");
	uiDefIconTextBut(block, BUTM, 1, ICON_BLANK1, "Apply Pose as Restpose|Ctrl A",		0, yco-=20, menuwidth, 19, NULL, 0.0, 0.0, 1, 19, "");
	
	uiDefBut(block, SEPR, 0, "",				0, yco-=6, menuwidth, 6, NULL, 0.0, 0.0, 0, 0, "");

	uiDefIconTextBut(block, BUTM, 1, ICON_BLANK1, "Copy Current Pose",				0, yco-=20, menuwidth, 19, NULL, 0.0, 0.0, 1, 1, "");
	uiDefIconTextBut(block, BUTM, 1, ICON_BLANK1, "Paste Pose",				0, yco-=20, menuwidth, 19, NULL, 0.0, 0.0, 1, 2, "");
	uiDefIconTextBut(block, BUTM, 1, ICON_BLANK1, "Paste Flipped Pose",				0, yco-=20, menuwidth, 19, NULL, 0.0, 0.0, 1, 3, "");	
	
	uiDefBut(block, SEPR, 0, "", 0, yco-=6, menuwidth, 6, NULL, 0.0, 0.0, 0, 0, "");
	
	uiDefIconTextBlockBut(block, view3d_pose_armature_poselibmenu, NULL, ICON_RIGHTARROW_THIN, "Pose Library", 0, yco-=20, 120, 19, "");
	uiDefIconTextBlockBut(block, view3d_pose_armature_motionpathsmenu, NULL, ICON_RIGHTARROW_THIN, "Motion Paths", 0, yco-=20, 120, 19, "");
	uiDefIconTextBlockBut(block, view3d_pose_armature_groupmenu, NULL, ICON_RIGHTARROW_THIN, "Bone Groups", 0, yco-=20, 120, 19, "");
	uiDefBut(block, SEPR, 0, "", 0, yco-=6, menuwidth, 6, NULL, 0.0, 0.0, 0, 0, "");
	uiDefIconTextBlockBut(block, view3d_pose_armature_ikmenu, NULL, ICON_RIGHTARROW_THIN, "Inverse Kinematics", 0, yco-=20, 120, 19, "");
	uiDefIconTextBlockBut(block, view3d_pose_armature_constraintsmenu, NULL, ICON_RIGHTARROW_THIN, "Constraints", 0, yco-=20, 120, 19, "");
	
	uiDefBut(block, SEPR, 0, "", 0, yco-=6, menuwidth, 6, NULL, 0.0, 0.0, 0, 0, "");
	
	uiDefIconTextBut(block, BUTM, 1, ICON_BLANK1, "AutoName Left-Right|W",			0, yco-=20, menuwidth, 19, NULL, 0.0, 0.0, 1, 16, "");
	uiDefIconTextBut(block, BUTM, 1, ICON_BLANK1, "AutoName Front-Back|W",			0, yco-=20, menuwidth, 19, NULL, 0.0, 0.0, 1, 17, "");
	uiDefIconTextBut(block, BUTM, 1, ICON_BLANK1, "AutoName Top-Bottom|W",			0, yco-=20, menuwidth, 19, NULL, 0.0, 0.0, 1, 18, "");
	
	uiDefIconTextBut(block, BUTM, 1, ICON_BLANK1, "Flip L/R Names|W",			0, yco-=20, menuwidth, 19, NULL, 0.0, 0.0, 1, 9, "");
	uiDefIconTextBut(block, BUTM, 1, ICON_BLANK1, "Copy Attributes...|Ctrl C",			0, yco-=20, menuwidth, 19, NULL, 0.0, 0.0, 1, 5, "");

	uiDefBut(block, SEPR, 0, "", 0, yco-=6, menuwidth, 6, NULL, 0.0, 0.0, 0, 0, "");
	
	uiDefIconTextBut(block, BUTM, 1, ICON_BLANK1, "Switch Armature Layers|Shift M", 0, yco-=20, menuwidth, 19, NULL, 0.0, 0.0, 1, 14, "");
	uiDefIconTextBut(block, BUTM, 1, ICON_BLANK1, "Move Bone To Layer|M",	0, yco-=20, menuwidth, 19, NULL, 0.0, 0.0, 1, 14, "");
	
	uiDefBut(block, SEPR, 0, "", 0, yco-=6,  menuwidth, 6, NULL, 0.0, 0.0, 0, 0, "");
	
	uiDefIconTextBlockBut(block, view3d_pose_armature_showhidemenu, 
						  NULL, ICON_RIGHTARROW_THIN,   "Show/Hide Bones", 0, yco-=20, 120, 19, "");
	uiDefIconTextBlockBut(block, view3d_armature_settingsmenu, 
						  NULL, ICON_RIGHTARROW_THIN,   "Bone Settings", 0, yco-=20, 120, 19, "");
	
	if(ar->alignment==RGN_ALIGN_TOP) {
		uiBlockSetDirection(block, UI_DOWN);
	}
	else {
		uiBlockSetDirection(block, UI_TOP);
		uiBlockFlipOrder(block);
	}

	uiTextBoundsBlock(block, 50);
	
	return block;
}

/* vertex paint menu */
static void do_view3d_vpaintmenu(bContext *C, void *arg, int event)
{
#if 0
	/* events >= 3 are registered bpython scripts */
#ifndef DISABLE_PYTHON
	if (event >= 3) BPY_menu_do_python(PYMENU_VERTEXPAINT, event - 3);
#endif
	switch(event) {
	case 0: /* undo vertex painting */
		BIF_undo();
		break;
	case 1: /* set vertex colors/weight */
		if(FACESEL_PAINT_TEST)
			clear_vpaint_selectedfaces();
		else /* we know were in vertex paint mode */
			clear_vpaint();
		break;
	case 2:
		make_vertexcol(1);
		break;
	}
#endif
}

static uiBlock *view3d_vpaintmenu(bContext *C, ARegion *ar, void *arg_unused)
{
	uiBlock *block;
	short yco= 0, menuwidth=120;
#ifndef DISABLE_PYTHON
// XXX	BPyMenu *pym;
//	int i=0;
#endif
	
	block= uiBeginBlock(C, ar, "view3d_paintmenu", UI_EMBOSSP);
	uiBlockSetButmFunc(block, do_view3d_vpaintmenu, NULL);
	
	uiDefIconTextBut(block, BUTM, 1, ICON_BLANK1, "Undo Vertex Painting|U",		0, yco-=20, menuwidth, 19, NULL, 0.0, 0.0, 1, 0, "");
	uiDefIconTextBut(block, BUTM, 1, ICON_BLANK1, "Set Vertex Colors|Shift K",		0, yco-=20, menuwidth, 19, NULL, 0.0, 0.0, 1, 1, "");
	uiDefIconTextBut(block, BUTM, 1, ICON_BLANK1, "Set Shaded Vertex Colors",		0, yco-=20, menuwidth, 19, NULL, 0.0, 0.0, 1, 2, "");
	
#ifndef DISABLE_PYTHON
	/* note that we account for the 3 previous entries with i+3:
	even if the last item isnt displayed, it dosent matter */
//	for (pym = BPyMenuTable[PYMENU_VERTEXPAINT]; pym; pym = pym->next, i++) {
//		uiDefIconTextBut(block, BUTM, 1, ICON_PYTHON, pym->name, 0, yco-=20,
//			menuwidth, 19, NULL, 0.0, 0.0, 1, i+3,
//			pym->tooltip?pym->tooltip:pym->filename);
//	}
#endif

	if(ar->alignment==RGN_ALIGN_TOP) {
		uiBlockSetDirection(block, UI_DOWN);
	}
	else {
		uiBlockSetDirection(block, UI_TOP);
		uiBlockFlipOrder(block);
	}

	uiTextBoundsBlock(block, 50);
	return block;
}


/* texture paint menu (placeholder, no items yet??) */
static void do_view3d_tpaintmenu(bContext *C, void *arg, int event)
{
#if 0
	switch(event) {
	case 0: /* undo image painting */
		undo_imagepaint_step(1);
		break;
	}

#endif
}

static uiBlock *view3d_tpaintmenu(bContext *C, ARegion *ar, void *arg_unused)
{
	uiBlock *block;
	short yco= 0, menuwidth=120;
	
	block= uiBeginBlock(C, ar, "view3d_paintmenu", UI_EMBOSSP);
	uiBlockSetButmFunc(block, do_view3d_tpaintmenu, NULL);
	
	uiDefIconTextBut(block, BUTM, 1, ICON_BLANK1, "Undo Texture Painting|U",		0, yco-=20, menuwidth, 19, NULL, 0.0, 0.0, 1, 0, "");
	uiDefBut(block, SEPR, 0, "",				0, yco-=6, menuwidth, 6, NULL, 0.0, 0.0, 0, 0, "");
	
	if(ar->alignment==RGN_ALIGN_TOP) {
		uiBlockSetDirection(block, UI_DOWN);
	}
	else {
		uiBlockSetDirection(block, UI_TOP);
		uiBlockFlipOrder(block);
	}

	uiTextBoundsBlock(block, 50);
	return block;
}


static void do_view3d_wpaintmenu(bContext *C, void *arg, int event)
{
#if 0
	Object *ob= OBACT;
	
	/* events >= 3 are registered bpython scripts */
#ifndef DISABLE_PYTHON
	if (event >= 4) BPY_menu_do_python(PYMENU_WEIGHTPAINT, event - 4);
#endif	
	switch(event) {
	case 0: /* undo weight painting */
		BIF_undo();
		break;
	case 1: /* set vertex colors/weight */
		clear_wpaint_selectedfaces();
		break;
	case 2: /* vgroups from envelopes */
		pose_adds_vgroups(ob, 0);
		break;
	case 3: /* vgroups from bone heat */
		pose_adds_vgroups(ob, 1);
		break;
	}
#endif
}

static uiBlock *view3d_wpaintmenu(bContext *C, ARegion *ar, void *arg_unused)
{
	uiBlock *block;
	short yco= 0, menuwidth=120, menunr=1;
#ifndef DISABLE_PYTHON
// XXX	BPyMenu *pym;
//	int i=0;
#endif
		
	block= uiBeginBlock(C, ar, "view3d_paintmenu", UI_EMBOSSP);
	uiBlockSetButmFunc(block, do_view3d_wpaintmenu, NULL);
	
	uiDefIconTextBut(block, BUTM, 1, ICON_BLANK1, "Undo Weight Painting|U",		0, yco-=20, menuwidth, 19, NULL, 0.0, 0.0, 1, 0, "");

	uiDefBut(block, SEPR, 0, "",				0, yco-=6, menuwidth, 6, NULL, 0.0, 0.0, 0, 0, "");

	uiDefIconTextBut(block, BUTM, 1, ICON_BLANK1, "Apply Bone Heat Weights to Vertex Groups|W, 2",		0, yco-=20, menuwidth, 19, NULL, 0.0, 0.0, 1, 3, "");
	uiDefIconTextBut(block, BUTM, 1, ICON_BLANK1, "Apply Bone Envelopes to Vertex Groups|W, 1",		0, yco-=20, menuwidth, 19, NULL, 0.0, 0.0, 1, 2, "");
	
	uiDefBut(block, SEPR, 0, "",				0, yco-=6, menuwidth, 6, NULL, 0.0, 0.0, 0, 0, "");
	
	if (FACESEL_PAINT_TEST) {
		uiDefIconTextBut(block, BUTM, 1, ICON_BLANK1, "Set Weight|Shift K",		0, yco-=20, menuwidth, 19, NULL, 0.0, 0.0, 1, 1, "");
		uiDefBut(block, SEPR, 0, "",				0, yco-=6, menuwidth, 6, NULL, 0.0, 0.0, 0, 0, "");
		menunr++;
	}

#ifndef DISABLE_PYTHON
	/* note that we account for the 4 previous entries with i+4:
	even if the last item isnt displayed, it dosent matter */
//	for (pym = BPyMenuTable[PYMENU_WEIGHTPAINT]; pym; pym = pym->next, i++) {
//		uiDefIconTextBut(block, BUTM, 1, ICON_PYTHON, pym->name, 0, yco-=20,
//			menuwidth, 19, NULL, 0.0, 0.0, 1, i+4,
//			pym->tooltip?pym->tooltip:pym->filename);
//	}
#endif

	if(ar->alignment==RGN_ALIGN_TOP) {
		uiBlockSetDirection(block, UI_DOWN);
	}
	else {
		uiBlockSetDirection(block, UI_TOP);
		uiBlockFlipOrder(block);
	}

	uiTextBoundsBlock(block, 50);
	return block;
}

void do_view3d_sculpt_inputmenu(bContext *C, void *arg, int event)
{
#if 0
	Scene *scene= CTX_data_scene(C);
	SculptData *sd= &scene->sculptdata;
	short val;
	
	switch(event) {
	case 0:
		sd->flags ^= SCULPT_INPUT_SMOOTH;
		ED_undo_push(C, "Smooth stroke");
		break;
	case 1:
		val= sd->tablet_size;
		if(button(&val,0,10,"Tablet Size:")==0) return;
		sd->tablet_size= val;
		ED_undo_push(C, "Tablet size");
		break;
	case 2:
		val= sd->tablet_strength;
		if(button(&val,0,10,"Tablet Strength:")==0) return;
		sd->tablet_strength= val;
		ED_undo_push(C, "Tablet strength");
		break;
	}
	
#endif
}

void do_view3d_sculptmenu(bContext *C, void *arg, int event)
{
#if 0
	Scene *scene= CTX_data_scene(C);
	ScrArea *sa= CTX_wm_area(C);
	View3D *v3d= sa->spacedata.first;
	SculptData *sd= &scene->sculptdata;
	BrushData *br= sculptmode_brush();

	switch(event) {
	case 0:
	case 1:
	case 2:
	case 3:
	case 4:
	case 5:
	case 6:
		sd->brush_type= event+1;
		ED_undo_push(C, "Brush type");
		break;
	case 11:
	        if(v3d)
			v3d->pivot_last= !v3d->pivot_last;
		break;
	case 12:
		sd->flags ^= SCULPT_DRAW_FAST;
		ED_undo_push(C, "Partial Redraw");
		break;
	case 13:
		sd->flags ^= SCULPT_DRAW_BRUSH;
		ED_undo_push(C, "Draw Brush");
		break;
	case 14:
		add_blockhandler(sa, VIEW3D_HANDLER_OBJECT, UI_PNL_UNSTOW);
		break;
	case 15:
		sculpt_radialcontrol_start(RADIALCONTROL_ROTATION);
		break;
	case 16:
		sculpt_radialcontrol_start(RADIALCONTROL_STRENGTH);
		break;
	case 17:
		sculpt_radialcontrol_start(RADIALCONTROL_SIZE);
		break;
#endif
}

uiBlock *view3d_sculpt_inputmenu(bContext *C, ARegion *ar, void *arg_unused)
{
	uiBlock *block;
	short yco= 0, menuwidth= 120;
	Sculpt *sd= CTX_data_tool_settings(C)->sculpt;

	block= uiBeginBlock(C, ar, "view3d_sculpt_inputmenu", UI_EMBOSSP);
	uiBlockSetButmFunc(block, do_view3d_sculpt_inputmenu, NULL);

	uiDefIconTextBut(block, BUTM, 1, ((sd->flags & SCULPT_INPUT_SMOOTH) ? ICON_CHECKBOX_HLT : ICON_CHECKBOX_DEHLT), "Smooth Stroke|Shift S", 0, yco-=20, menuwidth, 19, NULL, 0.0, 0.0, 1, 0, "");
	uiDefIconTextBut(block, BUTM, 1, ICON_BLANK1, "Tablet Size Adjust", 0, yco-=20, menuwidth, 19, NULL, 0.0, 0.0, 1, 1, "");	
	uiDefIconTextBut(block, BUTM, 1, ICON_BLANK1, "Tablet Strength Adjust", 0, yco-=20, menuwidth, 19, NULL, 0.0, 0.0, 1, 2, "");
	
	uiBlockSetDirection(block, UI_RIGHT);
	uiTextBoundsBlock(block, 50);
	return block;
}

static void view3d_sculpt_menu(bContext *C, uiLayout *layout, void *arg_unused)
{
	bScreen *sc= CTX_wm_screen(C);
	Sculpt *s = CTX_data_tool_settings(C)->sculpt;
	PointerRNA rna;

	RNA_pointer_create(&sc->id, &RNA_Sculpt, s, &rna);

<<<<<<< HEAD
	uiItemR(layout, NULL, 0, &rna, "symmetry_x", 0, 0);
	uiItemR(layout, NULL, 0, &rna, "symmetry_y", 0, 0);
	uiItemR(layout, NULL, 0, &rna, "symmetry_z", 0, 0);
	uiItemR(layout, NULL, 0, &rna, "lock_x", 0, 0);
	uiItemR(layout, NULL, 0, &rna, "lock_y", 0, 0);
	uiItemR(layout, NULL, 0, &rna, "lock_z", 0, 0);
=======
	uiItemR(layout, NULL, 0, &rna, "symmetry_x", 0, 0, 0);
	uiItemR(layout, NULL, 0, &rna, "symmetry_y", 0, 0, 0);
	uiItemR(layout, NULL, 0, &rna, "symmetry_z", 0, 0, 0);
	uiItemR(layout, NULL, 0, &rna, "lock_x", 0, 0, 0);
	uiItemR(layout, NULL, 0, &rna, "lock_y", 0, 0, 0);
	uiItemR(layout, NULL, 0, &rna, "lock_z", 0, 0, 0);
>>>>>>> db27ab91

	/* Brush settings */
	RNA_pointer_create(&sc->id, &RNA_Brush, s->brush, &rna);

	/* Curve */
	uiItemS(layout);
	uiItemEnumO(layout, NULL, 0, "SCULPT_OT_brush_curve_preset", "mode", BRUSH_PRESET_SHARP);
	uiItemEnumO(layout, NULL, 0, "SCULPT_OT_brush_curve_preset", "mode", BRUSH_PRESET_SMOOTH);
	uiItemEnumO(layout, NULL, 0, "SCULPT_OT_brush_curve_preset", "mode", BRUSH_PRESET_MAX);

	uiItemS(layout);

<<<<<<< HEAD
	uiItemR(layout, NULL, 0, &rna, "airbrush", 0, 0);
	uiItemR(layout, NULL, 0, &rna, "rake", 0, 0);
	uiItemR(layout, NULL, 0, &rna, "anchored", 0, 0);
	uiItemR(layout, NULL, 0, &rna, "space", 0, 0);

	uiItemR(layout, NULL, 0, &rna, "flip_direction", 0, 0);
=======
	uiItemR(layout, NULL, 0, &rna, "airbrush", 0, 0, 0);
	uiItemR(layout, NULL, 0, &rna, "rake", 0, 0, 0);
	uiItemR(layout, NULL, 0, &rna, "anchored", 0, 0, 0);
	uiItemR(layout, NULL, 0, &rna, "space", 0, 0, 0);

	uiItemR(layout, NULL, 0, &rna, "flip_direction", 0, 0, 0);
>>>>>>> db27ab91
}

uiBlock *view3d_sculptmenu(bContext *C, ARegion *ar, void *arg_unused)
{
	ScrArea *sa= CTX_wm_area(C);
	View3D *v3d= sa->spacedata.first;
	uiBlock *block;
	Sculpt *sd= CTX_data_tool_settings(C)->sculpt;
// XXX	const BrushData *br= sculptmode_brush();
	short yco= 0, menuwidth= 120;
	
	block= uiBeginBlock(C, ar, "view3d_sculptmenu", UI_EMBOSSP);
	uiBlockSetButmFunc(block, do_view3d_sculptmenu, NULL);
	
	uiDefIconTextBut(block, BUTM, 1, ICON_MENU_PANEL, "Sculpt Properties|N", 0, yco-=20, menuwidth, 19, NULL, 0.0, 0.0, 0, 14, "");
	uiDefBut(block, SEPR, 0, "", 0, yco-=6, menuwidth, 6, NULL, 0.0, 0.0, 0, 0, "");
	uiDefIconTextBlockBut(block, view3d_sculpt_inputmenu, NULL, ICON_RIGHTARROW_THIN, "Input Settings", 0, yco-=20, 120, 19, "");
	uiDefBut(block, SEPR, 0, "", 0, yco-=6, menuwidth, 6, NULL, 0.0, 0.0, 0, 0, "");
	uiDefIconTextBut(block, BUTM, 1, ((sd->flags & SCULPT_DRAW_BRUSH) ? ICON_CHECKBOX_HLT : ICON_CHECKBOX_DEHLT), "Display Brush", 0, yco-=20, menuwidth, 19, NULL, 0.0, 0.0, 1, 13, "");
	uiDefIconTextBut(block, BUTM, 1, ((sd->flags & SCULPT_DRAW_FAST) ? ICON_CHECKBOX_HLT : ICON_CHECKBOX_DEHLT), "Partial Redraw", 0, yco-=20, menuwidth, 19, NULL, 0.0, 0.0, 1, 12, "");
	if(v3d)
		uiDefIconTextBut(block, BUTM, 1, (v3d->pivot_last ? ICON_CHECKBOX_HLT : ICON_CHECKBOX_DEHLT), "Pivot Last", 0, yco-=20, menuwidth, 19, NULL, 0.0, 0.0, 1, 11, "");

	uiDefBut(block, SEPR, 0, "", 0, yco-=6, menuwidth, 6, NULL, 0.0, 0.0, 0, 0, "");
	
	uiDefIconTextBut(block, BUTM, 1, ICON_BLANK1, "Scale Brush|F", 0, yco-=20, menuwidth, 19, NULL, 0.0, 0.0, 1, 17, "");
	uiDefIconTextBut(block, BUTM, 1, ICON_BLANK1, "Strengthen Brush|Shift F", 0, yco-=20, menuwidth, 19, NULL, 0.0, 0.0, 1, 16, "");
	uiDefIconTextBut(block, BUTM, 1, ICON_BLANK1, "Rotate Brush|Ctrl F", 0, yco-=20, menuwidth, 19, NULL, 0.0, 0.0, 1, 15, "");
	
	uiDefBut(block, SEPR, 0, "", 0, yco-=6, menuwidth, 6, NULL, 0.0, 0.0, 0, 0, "");
	/* XXX uiDefIconTextBut(block, BUTM, 1, (sd->brush_type==FLATTEN_BRUSH ? ICON_CHECKBOX_HLT : ICON_CHECKBOX_DEHLT), "Flatten|T", 0, yco-=20, menuwidth, 19, NULL, 0.0, 0.0, 1, 6, "");
	uiDefIconTextBut(block, BUTM, 1, (sd->brush_type==LAYER_BRUSH ? ICON_CHECKBOX_HLT : ICON_CHECKBOX_DEHLT), "Layer|L", 0, yco-=20, menuwidth, 19, NULL, 0.0, 0.0, 1, 5, "");
	uiDefIconTextBut(block, BUTM, 1, (sd->brush_type==GRAB_BRUSH ? ICON_CHECKBOX_HLT : ICON_CHECKBOX_DEHLT), "Grab|G", 0, yco-=20, menuwidth, 19, NULL, 0.0, 0.0, 1, 4, "");
	uiDefIconTextBut(block, BUTM, 1, (sd->brush_type==INFLATE_BRUSH ? ICON_CHECKBOX_HLT : ICON_CHECKBOX_DEHLT), "Inflate|I", 0, yco-=20, menuwidth, 19, NULL, 0.0, 0.0, 1, 3, "");
	uiDefIconTextBut(block, BUTM, 1, (sd->brush_type==PINCH_BRUSH ? ICON_CHECKBOX_HLT : ICON_CHECKBOX_DEHLT), "Pinch|P", 0, yco-=20, menuwidth, 19, NULL, 0.0, 0.0, 1, 2, "");
	uiDefIconTextBut(block, BUTM, 1, (sd->brush_type==SMOOTH_BRUSH ? ICON_CHECKBOX_HLT : ICON_CHECKBOX_DEHLT), "Smooth|S", 0, yco-=20, menuwidth, 19, NULL, 0.0, 0.0, 1, 1, "");
	uiDefIconTextBut(block, BUTM, 1, (sd->brush_type==DRAW_BRUSH ? ICON_CHECKBOX_HLT : ICON_CHECKBOX_DEHLT), "Draw|D", 0, yco-=20, menuwidth, 19, NULL, 0.0, 0.0, 1, 0, "");*/
	

	if(ar->alignment==RGN_ALIGN_TOP) {
		uiBlockSetDirection(block, UI_DOWN);
	}
	else {
		uiBlockSetDirection(block, UI_TOP);
		uiBlockFlipOrder(block);
	}

	uiTextBoundsBlock(block, 50);

	return block;
}

static void do_view3d_facesel_showhidemenu(bContext *C, void *arg, int event)
{
#if 0
	switch(event) {
	case 4: /* show hidden faces */
		reveal_tface();
		break;
	case 5: /* hide selected faces */
		hide_tface();
		break;
	case 6: /* XXX hide deselected faces */
//		G.qual |= LR_SHIFTKEY;
		hide_tface();
//		G.qual &= ~LR_SHIFTKEY;
		break;
		}
#endif
}

static uiBlock *view3d_facesel_showhidemenu(bContext *C, ARegion *ar, void *arg_unused)
{
	uiBlock *block;
	short yco = 20, menuwidth = 120;

	block= uiBeginBlock(C, ar, "view3d_facesel_showhidemenu", UI_EMBOSSP);
	uiBlockSetButmFunc(block, do_view3d_facesel_showhidemenu, NULL);
	
	uiDefIconTextBut(block, BUTM, 1, ICON_BLANK1, "Show Hidden Faces|Alt H",		0, yco-=20, menuwidth, 19, NULL, 0.0, 0.0, 1, 4, "");
	uiDefIconTextBut(block, BUTM, 1, ICON_BLANK1, "Hide Selected Faces|H",		0, yco-=20, menuwidth, 19, NULL, 0.0, 0.0, 1, 5, "");
	uiDefIconTextBut(block, BUTM, 1, ICON_BLANK1, "Hide Unselected Faces|Shift H",		0, yco-=20, menuwidth, 19, NULL, 0.0, 0.0, 1, 6, "");

	uiBlockSetDirection(block, UI_RIGHT);
	uiTextBoundsBlock(block, 60);
	return block;
}

static void do_view3d_faceselmenu(bContext *C, void *arg, int event)
{
#if 0
	switch(event) {
	case 0: /* set vertex colors */
		clear_vpaint_selectedfaces();
		break;
	case 1: /* mark border seam */
		seam_mark_clear_tface(1);
		break;
	case 2: /* clear seam */
		seam_mark_clear_tface(2);
		break;
	}
#endif
}

static uiBlock *view3d_faceselmenu(bContext *C, ARegion *ar, void *arg_unused)
{
	uiBlock *block;
	short yco= 0, menuwidth=120;
	
	block= uiBeginBlock(C, ar, "view3d_faceselmenu", UI_EMBOSSP);
	uiBlockSetButmFunc(block, do_view3d_faceselmenu, NULL);

	uiDefIconTextBut(block, BUTM, 1, ICON_BLANK1, "Set Vertex Colors|Shift K",		0, yco-=20, menuwidth, 19, NULL, 0.0, 0.0, 1, 0, "");
	
	uiDefBut(block, SEPR, 0, "",				0, yco-=6, menuwidth, 6, NULL, 0.0, 0.0, 0, 0, "");
	
	uiDefIconTextBut(block, BUTM, 1, ICON_BLANK1, "Clear Seam|Ctrl E",		0, yco-=20, menuwidth, 19, NULL, 0.0, 0.0, 1, 2, "");
	uiDefIconTextBut(block, BUTM, 1, ICON_BLANK1, "Mark Border Seam|Ctrl E",		0, yco-=20, menuwidth, 19, NULL, 0.0, 0.0, 1, 1, "");

	uiDefBut(block, SEPR, 0, "",				0, yco-=6, menuwidth, 6, NULL, 0.0, 0.0, 0, 0, "");

	uiDefIconTextBlockBut(block, view3d_facesel_showhidemenu, NULL, ICON_RIGHTARROW_THIN, "Show/Hide Faces", 0, yco-=20, 120, 19, "");

	if(ar->alignment==RGN_ALIGN_TOP) {
		uiBlockSetDirection(block, UI_DOWN);
	}
	else {
		uiBlockSetDirection(block, UI_TOP);
		uiBlockFlipOrder(block);
	}

	uiTextBoundsBlock(block, 50);
	return block;
}

static void view3d_select_particlemenu(bContext *C, uiLayout *layout, void *arg_unused)
{
	Scene *scene= CTX_data_scene(C);

	uiItemO(layout, NULL, 0, "VIEW3D_OT_select_border");

	uiItemS(layout);

	uiItemO(layout, NULL, 0, "PARTICLE_OT_select_all_toggle");
	uiItemO(layout, NULL, 0, "PARTICLE_OT_select_linked");

	if(scene->selectmode & SCE_SELECT_POINT) {
		uiItemO(layout, NULL, 0, "PARTICLE_OT_select_last"); // |W, 4
		uiItemO(layout, NULL, 0, "PARTICLE_OT_select_first"); // |W, 3
	}

	uiItemS(layout);

	uiItemO(layout, NULL, 0, "PARTICLE_OT_select_more");
	uiItemO(layout, NULL, 0, "PARTICLE_OT_select_less");
}

static void view3d_particle_showhidemenu(bContext *C, uiLayout *layout, void *arg_unused)
{
	uiItemO(layout, NULL, 0, "PARTICLE_OT_reveal");
	uiItemO(layout, NULL, 0, "PARTICLE_OT_hide");
	uiItemBooleanO(layout, "Hide Unselected", 0, "PARTICLE_OT_hide", "unselected", 1);
}

static void view3d_particlemenu(bContext *C, uiLayout *layout, void *arg_unused)
{
	Scene *scene= CTX_data_scene(C);

	// XXX uiDefIconTextBut(block, BUTM, 1, ICON_MENU_PANEL, "Particle Edit Properties|N", 0, yco-=20, menuwidth, 19, NULL, 0.0, 0.0, 0, 1, "");
	// add_blockhandler(sa, VIEW3D_HANDLER_OBJECT, UI_PNL_UNSTOW);
	// XXX uiItemS(layout);
	//
	// XXX uiDefIconTextBut(block, BUTM, 1, (pset->flag & PE_X_MIRROR)? ICON_CHECKBOX_HLT: ICON_CHECKBOX_DEHLT, "X-Axis Mirror Editing", 0, yco-=20, menuwidth, 19, NULL, 0.0, 0.0, 1, 6, "");
	// pset->flag ^= PE_X_MIRROR;

	uiItemO(layout, NULL, 0, "PARTICLE_OT_mirror"); // |Ctrl M

	uiItemS(layout);

	uiItemO(layout, NULL, 0, "PARTICLE_OT_remove_doubles"); // |W, 5
	uiItemO(layout, NULL, 0, "PARTICLE_OT_delete");
	if(scene->selectmode & SCE_SELECT_POINT)
		uiItemO(layout, NULL, 0, "PARTICLE_OT_subdivide"); // |W, 2
	uiItemO(layout, NULL, 0, "PARTICLE_OT_rekey"); // |W, 1

	uiItemS(layout);

	uiItemMenuF(layout, "Show/Hide Particles", 0, view3d_particle_showhidemenu);
}

static char *view3d_modeselect_pup(Scene *scene)
{
	Object *ob= OBACT;
	static char string[1024];
	static char formatstr[] = "|%s %%x%d %%i%d";
	char *str = string;

	str += sprintf(str, "Mode: %%t");
	
	if(ob)
		str += sprintf(str, formatstr, "Object Mode", V3D_OBJECTMODE_SEL, ICON_OBJECT_DATA);
	else
		str += sprintf(str, formatstr, "Object Mode", V3D_OBJECTMODE_SEL, ICON_OBJECT_DATA);
	
	if(ob==NULL) return string;
	
	/* if active object is editable */
	if ( ((ob->type == OB_MESH) || (ob->type == OB_ARMATURE)
		|| (ob->type == OB_CURVE) || (ob->type == OB_SURF) || (ob->type == OB_FONT)
		|| (ob->type == OB_MBALL) || (ob->type == OB_LATTICE))) {
		
		str += sprintf(str, formatstr, "Edit Mode", V3D_EDITMODE_SEL, ICON_EDITMODE_HLT);
	}

	if (ob->type == OB_MESH) {

		str += sprintf(str, formatstr, "Sculpt Mode", V3D_SCULPTMODE_SEL, ICON_SCULPTMODE_HLT);
		/*str += sprintf(str, formatstr, "Face Select", V3D_FACESELECTMODE_SEL, ICON_FACESEL_HLT);*/
		str += sprintf(str, formatstr, "Vertex Paint", V3D_VERTEXPAINTMODE_SEL, ICON_VPAINT_HLT);
		str += sprintf(str, formatstr, "Texture Paint", V3D_TEXTUREPAINTMODE_SEL, ICON_TPAINT_HLT);
		str += sprintf(str, formatstr, "Weight Paint", V3D_WEIGHTPAINTMODE_SEL, ICON_WPAINT_HLT);
	}

	
	/* if active object is an armature */
	if (ob->type==OB_ARMATURE) {
		str += sprintf(str, formatstr, "Pose Mode", V3D_POSEMODE_SEL, ICON_POSE_HLT);
	}

	if (ob->particlesystem.first) {
		str += sprintf(str, formatstr, "Particle Mode", V3D_PARTICLEEDITMODE_SEL, ICON_PARTICLEMODE);
	}

	return (string);
}


static char *drawtype_pup(void)
{
 	static char string[512];
 	char *str = string;
	
	str += sprintf(str, "%s", "Draw type: %t"); 
	str += sprintf(str, "%s", "|Bounding Box %x1"); 
	str += sprintf(str, "%s", "|Wireframe %x2");
	str += sprintf(str, "%s", "|Solid %x3");
	str += sprintf(str, "%s", "|Shaded %x4");
	str += sprintf(str, "%s", "|Textured %x5");
	return string;
}
static char *around_pup(const bContext *C)
{
	Object *obedit = CTX_data_edit_object(C);
	static char string[512];
	char *str = string;

	str += sprintf(str, "%s", "Pivot: %t"); 
	str += sprintf(str, "%s", "|Bounding Box Center %x0"); 
	str += sprintf(str, "%s", "|Median Point %x3");
	str += sprintf(str, "%s", "|3D Cursor %x1");
	str += sprintf(str, "%s", "|Individual Centers %x2");
	if ((obedit) && (obedit->type == OB_MESH))
		str += sprintf(str, "%s", "|Active Vert/Edge/Face %x4");
	else
		str += sprintf(str, "%s", "|Active Object %x4");
	return string;
}

static char *ndof_pup(void)
{
	static char string[512];
	char *str = string;

	str += sprintf(str, "%s", "ndof mode: %t"); 
	str += sprintf(str, "%s", "|turntable %x0"); 
	str += sprintf(str, "%s", "|fly %x1");
	str += sprintf(str, "%s", "|transform %x2");
	return string;
}


static char *snapmode_pup(void)
{
	static char string[512];
	char *str = string;
	
	str += sprintf(str, "%s", "Snap Element: %t"); 
	str += sprintf(str, "%s", "|Vertex%x0");
	str += sprintf(str, "%s", "|Edge%x1");
	str += sprintf(str, "%s", "|Face%x2"); 
	str += sprintf(str, "%s", "|Volume%x3"); 
	return string;
}

static char *propfalloff_pup(void)
{
	static char string[512];
	char *str = string;
	
	str += sprintf(str, "%s", "Falloff: %t"); 
	str += sprintf(str, "%s", "|Smooth Falloff%x0");
	str += sprintf(str, "%s", "|Sphere Falloff%x1");
	str += sprintf(str, "%s", "|Root Falloff%x2"); 
	str += sprintf(str, "%s", "|Sharp Falloff%x3"); 
	str += sprintf(str, "%s", "|Linear Falloff%x4");
	str += sprintf(str, "%s", "|Random Falloff%x6");
	str += sprintf(str, "%s", "|Constant, No Falloff%x5");
	return string;
}


static void do_view3d_header_buttons(bContext *C, void *arg, int event)
{
	wmWindow *win= CTX_wm_window(C);
	Scene *scene= CTX_data_scene(C);
	ScrArea *sa= CTX_wm_area(C);
	View3D *v3d= sa->spacedata.first;
	Base *basact= CTX_data_active_base(C);
	Object *ob= CTX_data_active_object(C);
	Object *obedit = CTX_data_edit_object(C);
	EditMesh *em= NULL;
	int bit, ctrl= win->eventstate->ctrl, shift= win->eventstate->shift;
	
	if(obedit && obedit->type==OB_MESH) {
		em= BKE_mesh_get_editmesh((Mesh *)obedit->data);
	}
	/* watch it: if sa->win does not exist, check that when calling direct drawing routines */

	switch(event) {
	case B_HOME:
		WM_operator_name_call(C, "VIEW3D_OT_viewhome", WM_OP_EXEC_REGION_WIN, NULL);
		break;
	case B_REDR:
		ED_area_tag_redraw(sa);
		break;
	case B_SCENELOCK:
		if(v3d->scenelock) {
			v3d->lay= scene->lay;
			/* seek for layact */
			bit= 0;
			while(bit<32) {
				if(v3d->lay & (1<<bit)) {
					v3d->layact= 1<<bit;
					break;
				}
				bit++;
			}
			v3d->camera= scene->camera;
			ED_area_tag_redraw(sa);
		}
		break;
		
	case B_VIEWBUT:
	

	case B_PERSP:
	
		
		break;
	case B_VIEWRENDER:
		if (sa->spacetype==SPACE_VIEW3D) {
// XXX			BIF_do_ogl_render(v3d, shift);
		}
		break;
	case B_STARTGAME:
// XXX		start_game();
		break;
	case B_MODESELECT:
		if (v3d->modeselect == V3D_OBJECTMODE_SEL) {
			
			v3d->flag &= ~V3D_MODE;
			ED_view3d_exit_paint_modes(C);
			ED_armature_exit_posemode(C, basact);
			if(obedit) 
				ED_object_exit_editmode(C, EM_FREEDATA|EM_FREEUNDO|EM_WAITCURSOR);	/* exit editmode and undo */
		} 
		else if (v3d->modeselect == V3D_EDITMODE_SEL) {
			if(!obedit) {
				v3d->flag &= ~V3D_MODE;
				ED_object_enter_editmode(C, EM_WAITCURSOR);
				ED_undo_push(C, "Original");	/* here, because all over code enter_editmode is abused */
			}
		} 
		else if (v3d->modeselect == V3D_SCULPTMODE_SEL) {
			if (!(G.f & G_SCULPTMODE)) {
				v3d->flag &= ~V3D_MODE;
				ED_view3d_exit_paint_modes(C);
				if(obedit) ED_object_exit_editmode(C, EM_FREEUNDO|EM_FREEUNDO|EM_WAITCURSOR);	/* exit editmode and undo */
					
				WM_operator_name_call(C, "SCULPT_OT_sculptmode_toggle", WM_OP_EXEC_REGION_WIN, NULL);
			}
		}
		else if (v3d->modeselect == V3D_VERTEXPAINTMODE_SEL) {
			if (!(G.f & G_VERTEXPAINT)) {
				v3d->flag &= ~V3D_MODE;
				ED_view3d_exit_paint_modes(C);
				if(obedit) ED_object_exit_editmode(C, EM_FREEDATA|EM_FREEUNDO|EM_WAITCURSOR);	/* exit editmode and undo */
				
				WM_operator_name_call(C, "PAINT_OT_vertex_paint_toggle", WM_OP_EXEC_REGION_WIN, NULL);
			}
		} 
		else if (v3d->modeselect == V3D_TEXTUREPAINTMODE_SEL) {
			if (!(G.f & G_TEXTUREPAINT)) {
				v3d->flag &= ~V3D_MODE;
				ED_view3d_exit_paint_modes(C);
				if(obedit) ED_object_exit_editmode(C, EM_FREEDATA|EM_FREEUNDO|EM_WAITCURSOR);	/* exit editmode and undo */

				WM_operator_name_call(C, "PAINT_OT_texture_paint_toggle", WM_OP_EXEC_REGION_WIN, NULL);
			}
		} 
		else if (v3d->modeselect == V3D_WEIGHTPAINTMODE_SEL) {
			if (!(G.f & G_WEIGHTPAINT) && (ob && ob->type == OB_MESH) ) {
				v3d->flag &= ~V3D_MODE;
				ED_view3d_exit_paint_modes(C);
				if(obedit) 
					ED_object_exit_editmode(C, EM_FREEDATA|EM_FREEUNDO|EM_WAITCURSOR);	/* exit editmode and undo */
				
				WM_operator_name_call(C, "PAINT_OT_weight_paint_toggle", WM_OP_EXEC_REGION_WIN, NULL);
			}
		} 
		else if (v3d->modeselect == V3D_POSEMODE_SEL) {
			
			if (ob) {
				v3d->flag &= ~V3D_MODE;
				if(obedit) 
					ED_object_exit_editmode(C, EM_FREEDATA|EM_FREEUNDO|EM_WAITCURSOR);	/* exit editmode and undo */
				
				ED_armature_enter_posemode(C, basact);
			}
		}
		else if(v3d->modeselect == V3D_PARTICLEEDITMODE_SEL){
			if (!(G.f & G_PARTICLEEDIT)) {
				v3d->flag &= ~V3D_MODE;
				ED_view3d_exit_paint_modes(C);
				if(obedit) ED_object_exit_editmode(C, EM_FREEDATA|EM_FREEUNDO|EM_WAITCURSOR);	/* exit editmode and undo */

				WM_operator_name_call(C, "PARTICLE_OT_particle_edit_toggle", WM_OP_EXEC_REGION_WIN, NULL);
			}
		}
		break;
		
	case B_AROUND:
// XXX		handle_view3d_around(); /* copies to other 3d windows */
		break;
		
	case B_SEL_VERT:
		if(em) {
			if(shift==0 || em->selectmode==0)
				em->selectmode= SCE_SELECT_VERTEX;
			scene->selectmode= em->selectmode;
			EM_selectmode_set(em);
			WM_event_add_notifier(C, NC_OBJECT|ND_GEOM_SELECT, obedit);
			ED_undo_push(C, "Selectmode Set: Vertex");
		}
		break;
	case B_SEL_EDGE:
		if(em) {
			if(shift==0 || em->selectmode==0){
				if( (em->selectmode ^ SCE_SELECT_EDGE) == SCE_SELECT_VERTEX){
					if(ctrl) EM_convertsel(em, SCE_SELECT_VERTEX,SCE_SELECT_EDGE); 
				}
				em->selectmode = SCE_SELECT_EDGE;
			}
			scene->selectmode= em->selectmode;
			EM_selectmode_set(em);
			WM_event_add_notifier(C, NC_OBJECT|ND_GEOM_SELECT, obedit);
			ED_undo_push(C, "Selectmode Set: Edge");
		}
		break;
	case B_SEL_FACE:
		if(em) {
			if( shift==0 || em->selectmode==0){
				if( ((scene->selectmode ^ SCE_SELECT_FACE) == SCE_SELECT_VERTEX) || ((scene->selectmode ^ SCE_SELECT_FACE) == SCE_SELECT_EDGE)){
					if(ctrl) EM_convertsel(em, (scene->selectmode ^ SCE_SELECT_FACE),SCE_SELECT_FACE);
				}
				em->selectmode = SCE_SELECT_FACE;
			}
			scene->selectmode= em->selectmode;
			EM_selectmode_set(em);
			WM_event_add_notifier(C, NC_OBJECT|ND_GEOM_SELECT, obedit);
			ED_undo_push(C, "Selectmode Set: Face");
		}
		break;	

	case B_SEL_PATH:
		scene->selectmode= SCE_SELECT_PATH;
		ED_undo_push(C, "Selectmode Set: Path");
		break;
	case B_SEL_POINT:
		scene->selectmode = SCE_SELECT_POINT;
		ED_undo_push(C, "Selectmode Set: Point");
		break;
	case B_SEL_END:
		scene->selectmode = SCE_SELECT_END;
		ED_undo_push(C, "Selectmode Set: End point");
		break;	
	
	case B_MAN_TRANS:
		if( shift==0 || v3d->twtype==0)
			v3d->twtype= V3D_MANIP_TRANSLATE;
		break;
	case B_MAN_ROT:
		if( shift==0 || v3d->twtype==0)
			v3d->twtype= V3D_MANIP_ROTATE;
		break;
	case B_MAN_SCALE:
		if( shift==0 || v3d->twtype==0)
			v3d->twtype= V3D_MANIP_SCALE;
		break;
	case B_NDOF:
		break;
	case B_MAN_MODE:
		break;		
	case B_VIEW_BUTSEDIT:
		break;
		
	default:

		if(event>=B_LAY && event<B_LAY+31) {
			if(v3d->lay!=0 && shift) {
				
				/* but do find active layer */
				
				bit= event-B_LAY;
				if( v3d->lay & (1<<bit)) v3d->layact= 1<<bit;
				else {
					if( (v3d->lay & v3d->layact) == 0) {
						bit= 0;
						while(bit<32) {
							if(v3d->lay & (1<<bit)) {
								v3d->layact= 1<<bit;
								break;
							}
							bit++;
						}
					}
				}
			}
			else {
				bit= event-B_LAY;
				v3d->lay= 1<<bit;
				v3d->layact= v3d->lay;
			}
			
			if(v3d->scenelock) handle_view3d_lock();
			
			ED_area_tag_redraw(sa);
			countall();
			
			/* new layers might need unflushed events events */
			DAG_scene_update_flags(scene, v3d->lay);	/* tags all that moves and flushes */

		}
		break;
	}

	if(obedit && obedit->type==OB_MESH)
		BKE_mesh_end_editmesh(obedit->data, em);
}

static void view3d_header_pulldowns(const bContext *C, uiBlock *block, Object *ob, int *xcoord, int yco)
{
	Object *obedit = CTX_data_edit_object(C);
	RegionView3D *rv3d= wm_region_view3d(C);
	short xmax, xco= *xcoord;
	
	
	/* compensate for local mode when setting up the viewing menu/iconrow values */
	if(rv3d->view==7) rv3d->viewbut= 1;
	else if(rv3d->view==1) rv3d->viewbut= 2;
	else if(rv3d->view==3) rv3d->viewbut= 3;
	else rv3d->viewbut= 0;
	
	/* the 'xmax - 3' rather than xmax is to prevent some weird flickering where the highlighted
	 * menu is drawn wider than it should be. The ypos of -2 is to make it properly fill the
	 * height of the header */
	
	xmax= GetButStringLength("View");
	uiDefMenuBut(block, view3d_viewmenu, NULL, "View", xco, yco, xmax-3, 20, "");
	//uiDefPulldownBut(block, view3d_viewmenu, NULL, "View", xco, yco, xmax-3, 20, "");
	xco+= xmax;
	
	xmax= GetButStringLength("Select");
	if (obedit) {
		if (ob && ob->type == OB_MESH) {
			uiDefPulldownBut(block, view3d_select_meshmenu, NULL, "Select",	xco,yco, xmax-3, 24, "");
		} else if (ob && (ob->type == OB_CURVE || ob->type == OB_SURF)) {
			uiDefMenuBut(block, view3d_select_curvemenu, NULL, "Select", xco, yco, xmax-3, 24, "");
		} else if (ob && ob->type == OB_FONT) {
			xmax= 0;
		} else if (ob && ob->type == OB_MBALL) {
			uiDefPulldownBut(block, view3d_select_metaballmenu, NULL, "Select",	xco,yco, xmax-3, 24, "");
		} else if (ob && ob->type == OB_LATTICE) {
			uiDefPulldownBut(block, view3d_select_latticemenu, NULL, "Select", xco,yco, xmax-3, 20, "");
		} else if (ob && ob->type == OB_ARMATURE) {
			uiDefPulldownBut(block, view3d_select_armaturemenu, NULL, "Select",	xco,yco, xmax-3, 20, "");
		}
	} else if (FACESEL_PAINT_TEST) {
		if (ob && ob->type == OB_MESH) {
			uiDefPulldownBut(block, view3d_select_faceselmenu, NULL, "Select", xco,yco, xmax-3, 20, "");
		}
	} else if ((G.f & G_VERTEXPAINT) || (G.f & G_TEXTUREPAINT) || (G.f & G_WEIGHTPAINT)) {
		uiDefBut(block, LABEL,0,"", xco, 0, xmax, 20, 0, 0, 0, 0, 0, "");
	} else if (G.f & G_PARTICLEEDIT) {
		uiDefMenuBut(block, view3d_select_particlemenu, NULL, "Select", xco,yco, xmax-3, 20, "");
	} else {
		
		if (ob && (ob->flag & OB_POSEMODE))
			uiDefPulldownBut(block, view3d_select_pose_armaturemenu, NULL, "Select", xco,yco, xmax-3, 20, "");
		else
			uiDefPulldownBut(block, view3d_select_objectmenu, NULL, "Select",	xco,yco, xmax-3, 20, "");
	}
	xco+= xmax;
	
	if (obedit) {
		if (ob && ob->type == OB_MESH) {
			xmax= GetButStringLength("Mesh");
			uiDefPulldownBut(block, view3d_edit_meshmenu, NULL, "Mesh",	xco,yco, xmax-3, 20, "");
			xco+= xmax;
		} else if (ob && ob->type == OB_CURVE) {
			xmax= GetButStringLength("Curve");
			uiDefMenuBut(block, view3d_edit_curvemenu, NULL, "Curve", xco, yco, xmax-3, 20, "");
			xco+= xmax;
		} else if (ob && ob->type == OB_SURF) {
			xmax= GetButStringLength("Surface");
			uiDefMenuBut(block, view3d_edit_curvemenu, NULL, "Surface", xco, yco, xmax-3, 20, "");
			xco+= xmax;
		} else if (ob && ob->type == OB_FONT) {
			xmax= GetButStringLength("Text");
			uiDefMenuBut(block, view3d_edit_textmenu, NULL, "Text", xco, yco, xmax-3, 20, "");
			xco+= xmax;
		} else if (ob && ob->type == OB_MBALL) {
			xmax= GetButStringLength("Metaball");
			uiDefPulldownBut(block, view3d_edit_metaballmenu, NULL, "Metaball",	xco,yco, xmax-3, 20, "");
			xco+= xmax;
		} else if (ob && ob->type == OB_LATTICE) {
			xmax= GetButStringLength("Lattice");
			uiDefPulldownBut(block, view3d_edit_latticemenu, NULL, "Lattice",	xco,yco, xmax-3, 20, "");
			xco+= xmax;
		} else if (ob && ob->type == OB_ARMATURE) {
			xmax= GetButStringLength("Armature");
			uiDefPulldownBut(block, view3d_edit_armaturemenu, NULL, "Armature",	xco,yco, xmax-3, 20, "");
			xco+= xmax;
		}
		
	}
	else if (G.f & G_WEIGHTPAINT) {
		xmax= GetButStringLength("Paint");
		uiDefPulldownBut(block, view3d_wpaintmenu, NULL, "Paint", xco,yco, xmax-3, 20, "");
		xco+= xmax;
	}
	else if (G.f & G_VERTEXPAINT) {
		xmax= GetButStringLength("Paint");
		uiDefPulldownBut(block, view3d_vpaintmenu, NULL, "Paint", xco,yco, xmax-3, 20, "");
		xco+= xmax;
	} 
	else if (G.f & G_TEXTUREPAINT) {
		xmax= GetButStringLength("Paint");
		uiDefPulldownBut(block, view3d_tpaintmenu, NULL, "Paint", xco,yco, xmax-3, 20, "");
		xco+= xmax;
	}
	else if( G.f & G_SCULPTMODE) {
		xmax= GetButStringLength("Sculpt");
		uiDefMenuBut(block, view3d_sculpt_menu, NULL, "Sculpt", xco, yco, xmax-3, 20, "");
		xco+= xmax;
	}
	else if (FACESEL_PAINT_TEST) {
		if (ob && ob->type == OB_MESH) {
			xmax= GetButStringLength("Face");
			uiDefPulldownBut(block, view3d_faceselmenu, NULL, "Face",	xco,yco, xmax-3, 20, "");
			xco+= xmax;
		}
	}
	else if(G.f & G_PARTICLEEDIT) {
		xmax= GetButStringLength("Particle");
		uiDefMenuBut(block, view3d_particlemenu, NULL, "Particle",	xco,yco, xmax-3, 20, "");
		xco+= xmax;
	}
	else {
		if (ob && (ob->flag & OB_POSEMODE)) {
			xmax= GetButStringLength("Pose");
			uiDefPulldownBut(block, view3d_pose_armaturemenu, NULL, "Pose",	xco,yco, xmax-3, 20, "");
			xco+= xmax;
		}
		else {
			xmax= GetButStringLength("Object");
			uiDefPulldownBut(block, view3d_edit_objectmenu, NULL, "Object",	xco,yco, xmax-3, 20, "");
			xco+= xmax;
		}
	}

	*xcoord= xco;
}

static int view3d_layer_icon(int but_lay, int ob_lay, int used_lay)
{
	if (but_lay & ob_lay)
		return ICON_LAYER_ACTIVE;
	else if (but_lay & used_lay)
		return ICON_LAYER_USED;
	else
		return ICON_BLANK1;
}

static void header_xco_step(ARegion *ar, int *xco, int *yco, int *maxco, int step)
{
	*xco += step;
	if(*maxco < *xco) *maxco = *xco;
	
	if(ar->winy > *yco + 44) {
		if(*xco > ar->winrct.xmax) {
			*xco= 8;
			*yco+= 22;
		}
	}
}

void view3d_header_buttons(const bContext *C, ARegion *ar)
{
	ScrArea *sa= CTX_wm_area(C);
	View3D *v3d= sa->spacedata.first;
	Scene *scene= CTX_data_scene(C);
	Object *ob= OBACT;
	Object *obedit = CTX_data_edit_object(C);
	uiBlock *block;
	int a, xco, maxco=0, yco= 3;
	
	block= uiBeginBlock(C, ar, "header buttons", UI_EMBOSS);
	uiBlockSetHandleFunc(block, do_view3d_header_buttons, NULL);
	
	xco= ED_area_header_standardbuttons(C, block, yco);

	if((sa->flag & HEADER_NO_PULLDOWN)==0) 
		view3d_header_pulldowns(C, block, ob, &xco, yco);

	/* other buttons: */
	uiBlockSetEmboss(block, UI_EMBOSS);
	
	/* mode */
	v3d->modeselect = V3D_OBJECTMODE_SEL;
	
	if (obedit) v3d->modeselect = V3D_EDITMODE_SEL;
	else if(ob && (ob->flag & OB_POSEMODE)) v3d->modeselect = V3D_POSEMODE_SEL;
	else if (G.f & G_SCULPTMODE)  v3d->modeselect = V3D_SCULPTMODE_SEL;
	else if (G.f & G_WEIGHTPAINT) v3d->modeselect = V3D_WEIGHTPAINTMODE_SEL;
	else if (G.f & G_VERTEXPAINT) v3d->modeselect = V3D_VERTEXPAINTMODE_SEL;
	else if (G.f & G_TEXTUREPAINT) v3d->modeselect = V3D_TEXTUREPAINTMODE_SEL;
	/*else if(G.f & G_FACESELECT) v3d->modeselect = V3D_FACESELECTMODE_SEL;*/
	else if(G.f & G_PARTICLEEDIT) v3d->modeselect = V3D_PARTICLEEDITMODE_SEL;
		
	v3d->flag &= ~V3D_MODE;
	
	/* not sure what the v3d->flag is useful for now... modeselect is confusing */
	if(obedit) v3d->flag |= V3D_EDITMODE;
	if(ob && (ob->flag & OB_POSEMODE)) v3d->flag |= V3D_POSEMODE;
	if(G.f & G_VERTEXPAINT) v3d->flag |= V3D_VERTEXPAINT;
	if(G.f & G_WEIGHTPAINT) v3d->flag |= V3D_WEIGHTPAINT;
	if (G.f & G_TEXTUREPAINT) v3d->flag |= V3D_TEXTUREPAINT;
	if(FACESEL_PAINT_TEST) v3d->flag |= V3D_FACESELECT;
	
	uiDefIconTextButS(block, MENU, B_MODESELECT, (v3d->modeselect),view3d_modeselect_pup(scene) , 
																xco,yco,126,20, &(v3d->modeselect), 0, 0, 0, 0, "Mode (Hotkeys: Tab, V, Ctrl Tab)");
	header_xco_step(ar, &xco, &yco, &maxco, 126+8);
	
	/* DRAWTYPE */
	uiDefIconTextButS(block, ICONTEXTROW,B_REDR, ICON_BBOX, drawtype_pup(), xco,yco,XIC+10,YIC, &(v3d->drawtype), 1.0, 5.0, 0, 0, "Viewport Shading (Hotkeys: Z, Shift Z, Alt Z)");

	header_xco_step(ar, &xco, &yco, &maxco, XIC+18);

	uiBlockBeginAlign(block);

	if(retopo_mesh_paint_check()) {
 		void *rpd= NULL; // XXX RetopoPaintData *rpd= get_retopo_paint_data();
 		if(rpd) {
 			ToolSettings *ts= scene->toolsettings;
 			
 			uiDefButC(block,ROW,B_REDR,"Pen",xco,yco,40,20,&ts->retopo_paint_tool,6.0,RETOPO_PEN,0,0,"");
			xco+= 40;
 			uiDefButC(block,ROW,B_REDR,"Line",xco,yco,40,20,&ts->retopo_paint_tool,6.0,RETOPO_LINE,0,0,"");
			xco+= 40;
 			uiDefButC(block,ROW,B_REDR,"Ellipse",xco,yco,60,20,&ts->retopo_paint_tool,6.0,RETOPO_ELLIPSE,0,0,"");
			xco+= 65;
			
 			uiBlockBeginAlign(block);
 			if(ts->retopo_paint_tool == RETOPO_PEN) {
 				uiDefButC(block,TOG,B_NOP,"Hotspot",xco,yco,60,20, &ts->retopo_hotspot, 0,0,0,0,"Show hotspots at line ends to allow line continuation");
				xco+= 80;
 			}
 			else if(ts->retopo_paint_tool == RETOPO_LINE) {
	 			uiDefButC(block,NUM,B_NOP,"LineDiv",xco,yco,80,20,&ts->line_div,1,50,0,0,"Subdivisions per retopo line");
				xco+= 80;
	 		}
			else if(ts->retopo_paint_tool == RETOPO_ELLIPSE) {
	 			uiDefButC(block,NUM,B_NOP,"EllDiv",xco,yco,80,20,&ts->ellipse_div,3,50,0,0,"Subdivisions per retopo ellipse");
				xco+= 80;
	 		}
			header_xco_step(ar, &xco, &yco, &maxco, 5);
 			
 			uiBlockEndAlign(block);
 		}
 	} else {
 		if (obedit==NULL && (G.f & (G_VERTEXPAINT|G_WEIGHTPAINT|G_TEXTUREPAINT))) {
 			uiDefIconButBitI(block, TOG, G_FACESELECT, B_VIEW_BUTSEDIT, ICON_FACESEL_HLT,xco,yco,XIC,YIC, &G.f, 0, 0, 0, 0, "Painting Mask (FKey)");
			header_xco_step(ar, &xco, &yco, &maxco, XIC+10);
 		} else {
 			/* Manipulators aren't used in weight paint mode */
 			char *str_menu;
			uiDefIconTextButS(block, ICONTEXTROW,B_AROUND, ICON_ROTATE, around_pup(C), xco,yco,XIC+10,YIC, &(v3d->around), 0, 3.0, 0, 0, "Rotation/Scaling Pivot (Hotkeys: Comma, Shift Comma, Period, Ctrl Period, Alt Period)");
			xco+= XIC+10;
		
			uiDefIconButBitS(block, TOG, V3D_ALIGN, B_AROUND, ICON_ALIGN,
					 xco,yco,XIC,YIC,
					 &v3d->flag, 0, 0, 0, 0, "Move object centers only");	
			uiBlockEndAlign(block);
		
			header_xco_step(ar, &xco, &yco, &maxco, XIC+8);
	
			uiBlockBeginAlign(block);

			/* NDOF */
			if (G.ndofdevice ==0 ) {
				uiDefIconTextButC(block, ICONTEXTROW,B_NDOF, ICON_NDOF_TURN, ndof_pup(), xco,yco,XIC+10,YIC, &(v3d->ndofmode), 0, 3.0, 0, 0, "Ndof mode");
				xco+= XIC+10;
		
				uiDefIconButC(block, TOG, B_NDOF,  ICON_NDOF_DOM,
					 xco,yco,XIC,YIC,
					 &v3d->ndoffilter, 0, 1, 0, 0, "dominant axis");	
				uiBlockEndAlign(block);
		
				header_xco_step(ar, &xco, &yco, &maxco, XIC+8);
			}
			uiBlockEndAlign(block);

			/* Transform widget / manipulators */
			uiBlockBeginAlign(block);
			uiDefIconButBitS(block, TOG, V3D_USE_MANIPULATOR, B_REDR, ICON_MANIPUL,xco,yco,XIC,YIC, &v3d->twflag, 0, 0, 0, 0, "Use 3d transform manipulator (Ctrl Space)");	
			xco+= XIC;
		
			if(v3d->twflag & V3D_USE_MANIPULATOR) {
				uiDefIconButBitS(block, TOG, V3D_MANIP_TRANSLATE, B_MAN_TRANS, ICON_MAN_TRANS, xco,yco,XIC,YIC, &v3d->twtype, 1.0, 0.0, 0, 0, "Translate manipulator mode (Ctrl Alt G)");
				xco+= XIC;
				uiDefIconButBitS(block, TOG, V3D_MANIP_ROTATE, B_MAN_ROT, ICON_MAN_ROT, xco,yco,XIC,YIC, &v3d->twtype, 1.0, 0.0, 0, 0, "Rotate manipulator mode (Ctrl Alt R)");
				xco+= XIC;
				uiDefIconButBitS(block, TOG, V3D_MANIP_SCALE, B_MAN_SCALE, ICON_MAN_SCALE, xco,yco,XIC,YIC, &v3d->twtype, 1.0, 0.0, 0, 0, "Scale manipulator mode (Ctrl Alt S)");
				xco+= XIC;
			}
			
			if (v3d->twmode > (BIF_countTransformOrientation(C) - 1) + V3D_MANIP_CUSTOM) {
				v3d->twmode = 0;
			}
			
			str_menu = BIF_menustringTransformOrientation(C, "Orientation");
			uiDefButS(block, MENU, B_MAN_MODE, str_menu,xco,yco,70,YIC, &v3d->twmode, 0, 0, 0, 0, "Transform Orientation (ALT+Space)");
			MEM_freeN(str_menu);
			
			header_xco_step(ar, &xco, &yco, &maxco, 78);
			uiBlockEndAlign(block);
 		}
 		
		/* LAYERS */
		if(obedit==NULL && v3d->localview==0) {
			int ob_lay = ob ? ob->lay : 0;
			uiBlockBeginAlign(block);
			for(a=0; a<5; a++) {
				uiDefIconButBitI(block, TOG, 1<<a, B_LAY+a, view3d_layer_icon(1<<a, ob_lay, v3d->lay_used), (short)(xco+a*(XIC/2)), yco+(short)(YIC/2),(short)(XIC/2),(short)(YIC/2), &(v3d->lay), 0, 0, 0, 0, "Toggles Layer visibility (Alt Num, Alt Shift Num)");
			}
			for(a=0; a<5; a++) {
				uiDefIconButBitI(block, TOG, 1<<(a+10), B_LAY+10+a, view3d_layer_icon(1<<(a+10), ob_lay, v3d->lay_used), (short)(xco+a*(XIC/2)), yco,			XIC/2, (YIC)/2, &(v3d->lay), 0, 0, 0, 0, "Toggles Layer visibility (Alt Num, Alt Shift Num)");
			}
			xco+= 5;
			uiBlockBeginAlign(block);
			for(a=5; a<10; a++) {
				uiDefIconButBitI(block, TOG, 1<<a, B_LAY+a, view3d_layer_icon(1<<a, ob_lay, v3d->lay_used), (short)(xco+a*(XIC/2)), yco+(short)(YIC/2),(short)(XIC/2),(short)(YIC/2), &(v3d->lay), 0, 0, 0, 0, "Toggles Layer visibility (Alt Num, Alt Shift Num)");
			}
			for(a=5; a<10; a++) {
				uiDefIconButBitI(block, TOG, 1<<(a+10), B_LAY+10+a, view3d_layer_icon(1<<(a+10), ob_lay, v3d->lay_used), (short)(xco+a*(XIC/2)), yco, XIC/2, (YIC)/2, &(v3d->lay), 0, 0, 0, 0, "Toggles Layer visibility (Alt Num, Alt Shift Num)");
			}
			uiBlockEndAlign(block);
		
			xco+= (a-2)*(XIC/2)+3;

			/* LOCK */
			uiDefIconButS(block, ICONTOG, B_SCENELOCK, ICON_LOCKVIEW_OFF, xco+=XIC,yco,XIC,YIC, &(v3d->scenelock), 0, 0, 0, 0, "Locks Active Camera and layers to Scene (Ctrl `)");
			header_xco_step(ar, &xco, &yco, &maxco, XIC+10);

		}
	
		/* proportional falloff */
		if((obedit && (obedit->type == OB_MESH || obedit->type == OB_CURVE || obedit->type == OB_SURF || obedit->type == OB_LATTICE)) || G.f & G_PARTICLEEDIT) {
		
			uiBlockBeginAlign(block);
			uiDefIconTextButS(block, ICONTEXTROW,B_REDR, ICON_PROP_OFF, "Proportional %t|Off %x0|On %x1|Connected %x2", xco,yco,XIC+10,YIC, &(scene->proportional), 0, 1.0, 0, 0, "Proportional Edit Falloff (Hotkeys: O, Alt O) ");
			xco+= XIC+10;
		
			if(scene->proportional) {
				uiDefIconTextButS(block, ICONTEXTROW,B_REDR, ICON_SMOOTHCURVE, propfalloff_pup(), xco,yco,XIC+10,YIC, &(scene->prop_mode), 0.0, 0.0, 0, 0, "Proportional Edit Falloff (Hotkey: Shift O) ");
				xco+= XIC+10;
			}
			uiBlockEndAlign(block);
			header_xco_step(ar, &xco, &yco, &maxco, XIC+10);
		}

		/* Snap */
		if (BIF_snappingSupported(obedit)) {
			uiBlockBeginAlign(block);

			if (scene->snap_flag & SCE_SNAP) {
				uiDefIconButBitS(block, TOG, SCE_SNAP, B_REDR, ICON_SNAP_GEO,xco,yco,XIC,YIC, &scene->snap_flag, 0, 0, 0, 0, "Snap while Ctrl is held during transform (Shift Tab)");
				xco+= XIC;
				uiDefIconButBitS(block, TOG, SCE_SNAP_ROTATE, B_REDR, ICON_SNAP_NORMAL,xco,yco,XIC,YIC, &scene->snap_flag, 0, 0, 0, 0, "Align rotation with the snapping target");	
				xco+= XIC;
				if (scene->snap_mode == SCE_SNAP_MODE_VOLUME) {
					uiDefIconButBitS(block, TOG, SCE_SNAP_PEEL_OBJECT, B_REDR, ICON_SNAP_PEEL_OBJECT,xco,yco,XIC,YIC, &scene->snap_flag, 0, 0, 0, 0, "Consider objects as whole when finding volume center");	
					xco+= XIC;
				}
				uiDefIconTextButS(block, ICONTEXTROW,B_REDR, ICON_SNAP_VERTEX, snapmode_pup(), xco,yco,XIC+10,YIC, &(scene->snap_mode), 0.0, 0.0, 0, 0, "Snapping mode");
				xco+= XIC;
				uiDefButS(block, MENU, B_NOP, "Snap Mode%t|Closest%x0|Center%x1|Median%x2|Active%x3",xco,yco,70,YIC, &scene->snap_target, 0, 0, 0, 0, "Snap Target Mode");
				xco+= XIC+70;
			} else {
				uiDefIconButBitS(block, TOG, SCE_SNAP, B_REDR, ICON_SNAP_GEAR,xco,yco,XIC,YIC, &scene->snap_flag, 0, 0, 0, 0, "Snap while Ctrl is held during transform (Shift Tab)");	
				xco+= XIC;
			}

			uiBlockEndAlign(block);
			header_xco_step(ar, &xco, &yco, &maxco, 10);
		}

		/* selection modus */
		if(obedit && (obedit->type == OB_MESH)) {
			EditMesh *em= BKE_mesh_get_editmesh((Mesh *)obedit->data);

			uiBlockBeginAlign(block);
			uiDefIconButBitS(block, TOG, SCE_SELECT_VERTEX, B_SEL_VERT, ICON_VERTEXSEL, xco,yco,XIC,YIC, &em->selectmode, 1.0, 0.0, 0, 0, "Vertex select mode (Ctrl Tab 1)");
			xco+= XIC;
			uiDefIconButBitS(block, TOG, SCE_SELECT_EDGE, B_SEL_EDGE, ICON_EDGESEL, xco,yco,XIC,YIC, &em->selectmode, 1.0, 0.0, 0, 0, "Edge select mode (Ctrl Tab 2)");
			xco+= XIC;
			uiDefIconButBitS(block, TOG, SCE_SELECT_FACE, B_SEL_FACE, ICON_FACESEL, xco,yco,XIC,YIC, &em->selectmode, 1.0, 0.0, 0, 0, "Face select mode (Ctrl Tab 3)");
			xco+= XIC;
			uiBlockEndAlign(block);
			if(v3d->drawtype > OB_WIRE) {
				uiDefIconButBitS(block, TOG, V3D_ZBUF_SELECT, B_REDR, ICON_ORTHO, xco,yco,XIC,YIC, &v3d->flag, 1.0, 0.0, 0, 0, "Occlude background geometry");
				xco+= XIC;
			}
			uiBlockEndAlign(block);
			header_xco_step(ar, &xco, &yco, &maxco, XIC);

			BKE_mesh_end_editmesh(obedit->data, em);
		}
		else if(G.f & G_PARTICLEEDIT) {
			uiBlockBeginAlign(block);
			uiDefIconButBitS(block, TOG, SCE_SELECT_PATH, B_SEL_PATH, ICON_EDGESEL, xco,yco,XIC,YIC, &scene->selectmode, 1.0, 0.0, 0, 0, "Path edit mode");
			xco+= XIC;
			uiDefIconButBitS(block, TOG, SCE_SELECT_POINT, B_SEL_POINT, ICON_VERTEXSEL, xco,yco,XIC,YIC, &scene->selectmode, 1.0, 0.0, 0, 0, "Point select mode");
			xco+= XIC;
			uiDefIconButBitS(block, TOG, SCE_SELECT_END, B_SEL_END, ICON_FACESEL, xco,yco,XIC,YIC, &scene->selectmode, 1.0, 0.0, 0, 0, "Tip select mode");
			xco+= XIC;
			uiBlockEndAlign(block);
			
			if(v3d->drawtype > OB_WIRE) {
				uiDefIconButBitS(block, TOG, V3D_ZBUF_SELECT, B_REDR, ICON_ORTHO, xco,yco,XIC,YIC, &v3d->flag, 1.0, 0.0, 0, 0, "Limit selection to visible (clipped with depth buffer)");
				xco+= XIC;
			}
			uiBlockEndAlign(block);
			header_xco_step(ar, &xco, &yco, &maxco, XIC);
		}

		uiDefIconBut(block, BUT, B_VIEWRENDER, ICON_SCENE, xco,yco,XIC,YIC, NULL, 0, 1.0, 0, 0, "Render this window (Ctrl Click for anim)");
		
		
		if (ob && (ob->flag & OB_POSEMODE)) {
			xco+= XIC/2;
			uiBlockBeginAlign(block);
			
			uiDefIconBut(block, BUT, B_ACTCOPY, ICON_COPYDOWN,
					 xco,yco,XIC,YIC, 0, 0, 0, 0, 0, 
					 "Copies the current pose to the buffer");
			uiBlockSetButLock(block, object_data_is_libdata(ob), "Can't edit external libdata");
			xco+= XIC;

			uiDefIconBut(block, BUT, B_ACTPASTE, ICON_PASTEDOWN,
					 xco,yco,XIC,YIC, 0, 0, 0, 0, 0, 
					 "Pastes the pose from the buffer");
			xco+= XIC;
			uiDefIconBut(block, BUT, B_ACTPASTEFLIP, ICON_PASTEFLIPDOWN, 
					 xco,yco,XIC,YIC, 0, 0, 0, 0, 0, 
					 "Pastes the mirrored pose from the buffer");
			uiBlockEndAlign(block);
			header_xco_step(ar, &xco, &yco, &maxco, XIC);

		}
	}

	/* always as last  */
	UI_view2d_totRect_set(&ar->v2d, maxco+XIC+80, ar->v2d.tot.ymax-ar->v2d.tot.ymin);
	
	uiEndBlock(C, block);
	uiDrawBlock(C, block);
}



/* edit face toolbox */
static int editmesh_face_toolbox_invoke(bContext *C, wmOperator *op, wmEvent *event)
{
	uiPopupMenu *pup;
	uiLayout *layout;

	pup= uiPupMenuBegin(C, "Edit Faces", 0);
	layout= uiPupMenuLayout(pup);

	uiItemO(layout, NULL, 0, "MESH_OT_fill");
	uiItemO(layout, NULL, 0, "MESH_OT_beauty_fill");
	uiItemO(layout, NULL, 0, "MESH_OT_quads_convert_to_tris");
	uiItemO(layout, NULL, 0, "MESH_OT_tris_convert_to_quads");
	uiItemO(layout, NULL, 0, "MESH_OT_edge_flip");
	uiItemO(layout, NULL, 0, "MESH_OT_faces_shade_smooth");
	uiItemO(layout, NULL, 0, "MESH_OT_faces_shade_solid");
	uiPupMenuEnd(C, pup);

	return OPERATOR_CANCELLED;
}

void VIEW3D_OT_editmesh_face_toolbox(wmOperatorType *ot)
{
	/* identifiers */
	ot->name= "Edit Faces";
	ot->idname= "VIEW3D_OT_editmesh_face_toolbox";

	/* api callbacks */
	ot->invoke= editmesh_face_toolbox_invoke;
	ot->poll= ED_operator_editmesh;
}<|MERGE_RESOLUTION|>--- conflicted
+++ resolved
@@ -3359,11 +3359,7 @@
 
 	uiItemS(layout);
 
-<<<<<<< HEAD
-	uiItemR(layout, NULL, 0, &sceneptr, "proportional_editing", 0, 0); // |O
-=======
 	uiItemR(layout, NULL, 0, &sceneptr, "proportional_editing", 0, 0, 0); // |O
->>>>>>> db27ab91
 	uiItemMenuEnumR(layout, NULL, 0, &sceneptr, "proportional_editing_falloff");
 
 	uiItemS(layout);
@@ -4537,21 +4533,12 @@
 
 	RNA_pointer_create(&sc->id, &RNA_Sculpt, s, &rna);
 
-<<<<<<< HEAD
-	uiItemR(layout, NULL, 0, &rna, "symmetry_x", 0, 0);
-	uiItemR(layout, NULL, 0, &rna, "symmetry_y", 0, 0);
-	uiItemR(layout, NULL, 0, &rna, "symmetry_z", 0, 0);
-	uiItemR(layout, NULL, 0, &rna, "lock_x", 0, 0);
-	uiItemR(layout, NULL, 0, &rna, "lock_y", 0, 0);
-	uiItemR(layout, NULL, 0, &rna, "lock_z", 0, 0);
-=======
 	uiItemR(layout, NULL, 0, &rna, "symmetry_x", 0, 0, 0);
 	uiItemR(layout, NULL, 0, &rna, "symmetry_y", 0, 0, 0);
 	uiItemR(layout, NULL, 0, &rna, "symmetry_z", 0, 0, 0);
 	uiItemR(layout, NULL, 0, &rna, "lock_x", 0, 0, 0);
 	uiItemR(layout, NULL, 0, &rna, "lock_y", 0, 0, 0);
 	uiItemR(layout, NULL, 0, &rna, "lock_z", 0, 0, 0);
->>>>>>> db27ab91
 
 	/* Brush settings */
 	RNA_pointer_create(&sc->id, &RNA_Brush, s->brush, &rna);
@@ -4564,21 +4551,12 @@
 
 	uiItemS(layout);
 
-<<<<<<< HEAD
-	uiItemR(layout, NULL, 0, &rna, "airbrush", 0, 0);
-	uiItemR(layout, NULL, 0, &rna, "rake", 0, 0);
-	uiItemR(layout, NULL, 0, &rna, "anchored", 0, 0);
-	uiItemR(layout, NULL, 0, &rna, "space", 0, 0);
-
-	uiItemR(layout, NULL, 0, &rna, "flip_direction", 0, 0);
-=======
 	uiItemR(layout, NULL, 0, &rna, "airbrush", 0, 0, 0);
 	uiItemR(layout, NULL, 0, &rna, "rake", 0, 0, 0);
 	uiItemR(layout, NULL, 0, &rna, "anchored", 0, 0, 0);
 	uiItemR(layout, NULL, 0, &rna, "space", 0, 0, 0);
 
 	uiItemR(layout, NULL, 0, &rna, "flip_direction", 0, 0, 0);
->>>>>>> db27ab91
 }
 
 uiBlock *view3d_sculptmenu(bContext *C, ARegion *ar, void *arg_unused)
