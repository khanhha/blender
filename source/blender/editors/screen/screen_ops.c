--- conflicted
+++ resolved
@@ -347,11 +347,7 @@
 
 	if (obact && !(obact->mode & OB_MODE_EDIT)) {
 		Object *obpose;
-<<<<<<< HEAD
-		if ((obpose= object_pose_armature_get(obact))) {
-=======
 		if ((obpose = BKE_object_pose_armature_get(obact))) {
->>>>>>> e6a02281
 			if ((obact == obpose) || (obact->mode & OB_MODE_WEIGHT_PAINT)) {
 				return 1;
 			}
@@ -601,7 +597,7 @@
 	int deltax, deltay;
 	int mindelta = sad->az->type == AZONE_REGION ? 1 : 12;
 	
-	switch(event->type) {
+	switch (event->type) {
 		case MOUSEMOVE:
 			/* calculate gesture direction */
 			deltax = (event->x - sad->x);
@@ -739,7 +735,7 @@
 {
 	sActionzoneData *sad = op->customdata;
 	
-	switch(event->type) {
+	switch (event->type) {
 		case MOUSEMOVE:
 			/* second area, for join */
 			sad->sa2 = screen_areahascursor(CTX_wm_screen(C), event->x, event->y);
@@ -1049,7 +1045,7 @@
 	int delta, x, y;
 	
 	/* execute the events */
-	switch(event->type) {
+	switch (event->type) {
 		case MOUSEMOVE:
 			
 			x = RNA_int_get(op->ptr, "x");
@@ -1442,7 +1438,7 @@
 	int dir;
 	
 	/* execute the events */
-	switch(event->type) {
+	switch (event->type) {
 		case MOUSEMOVE:
 			dir = RNA_enum_get(op->ptr, "direction");
 			
@@ -1509,13 +1505,13 @@
 							RNA_enum_set(op->ptr, "direction", 'h');
 							sd->sarea->flag |= AREA_FLAG_DRAWSPLIT_H;
 							
-							WM_cursor_set(CTX_wm_window(C),CURSOR_X_MOVE);
+							WM_cursor_set(CTX_wm_window(C), CURSOR_X_MOVE);
 						}
 						else {
 							RNA_enum_set(op->ptr, "direction", 'v');
 							sd->sarea->flag |= AREA_FLAG_DRAWSPLIT_V;
 							
-							WM_cursor_set(CTX_wm_window(C),CURSOR_Y_MOVE);
+							WM_cursor_set(CTX_wm_window(C), CURSOR_Y_MOVE);
 						}
 					}
 				}
@@ -1716,7 +1712,7 @@
 	int delta;
 	
 	/* execute the events */
-	switch(event->type) {
+	switch (event->type) {
 		case MOUSEMOVE:
 			
 			if (rmd->edge == AE_LEFT_TO_TOPRIGHT || rmd->edge == AE_RIGHT_TO_TOPLEFT) {
@@ -1839,6 +1835,7 @@
 {
 	ot->name = "Frame Offset";
 	ot->idname = "SCREEN_OT_frame_offset";
+	ot->description = "Move current frame forward/backward by a given number";
 	
 	ot->exec = frame_offset_exec;
 	
@@ -2266,7 +2263,7 @@
 	sAreaJoinData *jd = (sAreaJoinData *)op->customdata;
 	
 	/* execute the events */
-	switch(event->type) {
+	switch (event->type) {
 			
 		case MOUSEMOVE: 
 		{
@@ -2707,6 +2704,7 @@
 	/* identifiers */
 	ot->name = "Flip Region";
 	ot->idname = "SCREEN_OT_region_flip";
+	ot->description = "Toggle the region's alignment (left/right or top/bottom)";
 	
 	/* api callbacks */
 	ot->exec = region_flip_exec;
@@ -2756,6 +2754,7 @@
 	/* identifiers */
 	ot->name = "Flip Header Region";
 	ot->idname = "SCREEN_OT_header_flip";
+	ot->description = "Toggle the header over/below the main window area";
 	
 	/* api callbacks */
 	ot->exec = header_flip_exec;
@@ -3323,17 +3322,10 @@
 	int type = RNA_enum_get(op->ptr, "type");
 
 	if (type == SCE_COPY_NEW) {
-<<<<<<< HEAD
-		newscene= add_scene("Scene");
-	}
-	else { /* different kinds of copying */
-		newscene= copy_scene(scene, type);
-=======
 		newscene = BKE_scene_add("Scene");
 	}
 	else { /* different kinds of copying */
 		newscene = BKE_scene_copy(scene, type);
->>>>>>> e6a02281
 
 		/* these can't be handled in blenkernel curently, so do them here */
 		if (type == SCE_COPY_LINK_DATA) {
