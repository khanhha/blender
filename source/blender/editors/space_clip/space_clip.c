--- conflicted
+++ resolved
@@ -130,7 +130,6 @@
 	}
 }
 
-<<<<<<< HEAD
 static void reinit_preview_region(const bContext *C, ARegion *ar)
 {
 	SpaceClip *sc = CTX_wm_space_clip(C);
@@ -145,8 +144,6 @@
 	}
 }
 
-=======
->>>>>>> d30ee954
 static ARegion *ED_clip_has_preview_region(const bContext *C, ScrArea *sa)
 {
 	ARegion *ar, *arnew;
@@ -745,14 +742,9 @@
 	ARegion *ar_tool_props = BKE_area_find_region_type(sa, RGN_TYPE_TOOL_PROPS);
 	ARegion *ar_preview = ED_clip_has_preview_region(C, sa);
 	ARegion *ar_properties = ED_clip_has_properties_region(sa);
-<<<<<<< HEAD
 	ARegion *ar_channels = ED_clip_has_channels_region(sa);
 	int main_visible = FALSE, preview_visible = FALSE, tools_visible = FALSE;
 	int tool_props_visible = FALSE, properties_visible = FALSE, channels_visible = FALSE;
-=======
-	int main_visible = FALSE, preview_visible = FALSE, tools_visible = FALSE;
-	int tool_props_visible = FALSE, properties_visible = FALSE;
->>>>>>> d30ee954
 	int view_changed = FALSE;
 
 	switch (sc->view) {
@@ -762,7 +754,6 @@
 			tools_visible = TRUE;
 			tool_props_visible = TRUE;
 			properties_visible = TRUE;
-<<<<<<< HEAD
 			channels_visible = FALSE;
 			break;
 		case SC_VIEW_GRAPH:
@@ -784,15 +775,6 @@
 			channels_visible = TRUE;
 
 			reinit_preview_region(C, ar_preview);
-=======
-			break;
-		case SC_VIEW_GRAPH:
-			main_visible = TRUE;
-			preview_visible = TRUE;
-			tools_visible = TRUE;
-			tool_props_visible = TRUE;
-			properties_visible = TRUE;
->>>>>>> d30ee954
 			break;
 	}
 
@@ -900,30 +882,12 @@
 			ar_preview->v2d.cur = ar_preview->v2d.tot;
 			view_changed = TRUE;
 		}
-<<<<<<< HEAD
 		if (ar_preview && ar_preview->alignment != RGN_ALIGN_NONE) {
 			ar_preview->alignment = RGN_ALIGN_NONE;
-=======
-		if (ar_preview && !ELEM(ar_preview->alignment, RGN_ALIGN_TOP,  RGN_ALIGN_BOTTOM)) {
-			if (sc->runtime_flag & SC_GRAPH_BOTTOM)
-				ar_preview->alignment = RGN_ALIGN_BOTTOM;
-			else
-				ar_preview->alignment = RGN_ALIGN_TOP;
-
->>>>>>> d30ee954
 			view_changed = TRUE;
 		}
 	}
 	else {
-<<<<<<< HEAD
-=======
-		/* store graph region align */
-		if (ar_preview->alignment == RGN_ALIGN_TOP)
-			sc->runtime_flag &= ~SC_GRAPH_BOTTOM;
-		else if (ar_preview->alignment == RGN_ALIGN_BOTTOM)
-			sc->runtime_flag |= SC_GRAPH_BOTTOM;
-
->>>>>>> d30ee954
 		if (ar_preview && !(ar_preview->flag & RGN_FLAG_HIDDEN)) {
 			ar_preview->flag |= RGN_FLAG_HIDDEN;
 			ar_preview->v2d.flag &= ~V2D_IS_INITIALISED;
@@ -936,7 +900,6 @@
 		}
 	}
 
-<<<<<<< HEAD
 	if (channels_visible) {
 		if (ar_channels && (ar_channels->flag & RGN_FLAG_HIDDEN)) {
 			ar_channels->flag &= ~RGN_FLAG_HIDDEN;
@@ -961,8 +924,6 @@
 		}
 	}
 
-=======
->>>>>>> d30ee954
 	if (view_changed) {
 		ED_area_initialize(wm, window, sa);
 		ED_area_tag_redraw(sa);
@@ -1142,7 +1103,6 @@
 	UI_view2d_scrollers_free(scrollers);
 }
 
-<<<<<<< HEAD
 static void dopesheet_area_draw(const bContext *C, ARegion *ar)
 {
 	Scene *scene = CTX_data_scene(C);
@@ -1184,11 +1144,6 @@
 		graph_area_draw(C, ar);
 	else if (sc->view == SC_VIEW_DOPESHEET)
 		dopesheet_area_draw(C, ar);
-=======
-static void clip_preview_area_draw(const bContext *C, ARegion *ar)
-{
-	graph_area_draw(C, ar);
->>>>>>> d30ee954
 }
 
 static void clip_preview_area_listener(ARegion *UNUSED(ar), wmNotifier *UNUSED(wmn))
