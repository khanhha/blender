/*
 * ***** BEGIN GPL LICENSE BLOCK *****
 *
 * This program is free software; you can redistribute it and/or
 * modify it under the terms of the GNU General Public License
 * as published by the Free Software Foundation; either version 2
 * of the License, or (at your option) any later version.
 *
 * This program is distributed in the hope that it will be useful,
 * but WITHOUT ANY WARRANTY; without even the implied warranty of
 * MERCHANTABILITY or FITNESS FOR A PARTICULAR PURPOSE.  See the
 * GNU General Public License for more details.
 *
 * You should have received a copy of the GNU General Public License
 * along with this program; if not, write to the Free Software Foundation,
 * Inc., 51 Franklin Street, Fifth Floor, Boston, MA 02110-1301, USA.
 *
 * The Original Code is Copyright (C) 2011 Blender Foundation.
 * All rights reserved.
 *
 *
 * Contributor(s): Blender Foundation,
 *                 Sergey Sharybin
 *
 * ***** END GPL LICENSE BLOCK *****
 */

/** \file blender/editors/space_clip/space_clip.c
 *  \ingroup spclip
 */

#include <string.h>
#include <stdio.h>

#include "DNA_scene_types.h"
#include "DNA_mask_types.h"
#include "DNA_movieclip_types.h"

#include "MEM_guardedalloc.h"

#include "BLI_blenlib.h"
#include "BLI_utildefines.h"
#include "BLI_math.h"

#include "BKE_main.h"
#include "BKE_context.h"
#include "BKE_screen.h"
#include "BKE_movieclip.h"
#include "BKE_tracking.h"

#include "IMB_imbuf_types.h"

#include "ED_mask.h"
#include "ED_screen.h"
#include "ED_clip.h"
#include "ED_transform.h"

#include "IMB_imbuf.h"

#include "BIF_gl.h"

#include "WM_api.h"
#include "WM_types.h"

#include "UI_interface.h"
#include "UI_resources.h"
#include "UI_view2d.h"

#include "RNA_access.h"


#include "clip_intern.h"	// own include

static void init_preview_region(const bContext *C, ARegion *ar)
{
	Scene *scene = CTX_data_scene(C);
	ScrArea *sa = CTX_wm_area(C);
	SpaceClip *sc = CTX_wm_space_clip(C);

	ar->regiontype = RGN_TYPE_PREVIEW;
	ar->alignment = RGN_ALIGN_TOP;
	ar->flag |= RGN_FLAG_HIDDEN;

	if (sc->view == SC_VIEW_DOPESHEET) {
		ar->v2d.tot.xmin = -10.0f;
		ar->v2d.tot.ymin = (float)(-sa->winy) / 3.0f;
		ar->v2d.tot.xmax = (float)(sa->winx);
		ar->v2d.tot.ymax = 0.0f;

		ar->v2d.cur = ar->v2d.tot;

		ar->v2d.min[0] = 0.0f;
		ar->v2d.min[1] = 0.0f;

		ar->v2d.max[0] = MAXFRAMEF;
		ar->v2d.max[1] = FLT_MAX;

		ar->v2d.minzoom = 0.01f;
		ar->v2d.maxzoom = 50;
		ar->v2d.scroll = (V2D_SCROLL_BOTTOM | V2D_SCROLL_SCALE_HORIZONTAL);
		ar->v2d.scroll |= (V2D_SCROLL_RIGHT);
		ar->v2d.keepzoom = V2D_LOCKZOOM_Y;
		ar->v2d.keepofs = V2D_KEEPOFS_Y;
		ar->v2d.align = V2D_ALIGN_NO_POS_Y;
		ar->v2d.flag = V2D_VIEWSYNC_AREA_VERTICAL;
	}
	else {
		ar->v2d.tot.xmin = 0.0f;
		ar->v2d.tot.ymin = -10.0f;
		ar->v2d.tot.xmax = (float)scene->r.efra;
		ar->v2d.tot.ymax = 10.0f;

		ar->v2d.cur = ar->v2d.tot;

		ar->v2d.min[0] = FLT_MIN;
		ar->v2d.min[1] = FLT_MIN;

		ar->v2d.max[0] = MAXFRAMEF;
		ar->v2d.max[1] = FLT_MAX;

		ar->v2d.scroll = (V2D_SCROLL_BOTTOM | V2D_SCROLL_SCALE_HORIZONTAL);
		ar->v2d.scroll |= (V2D_SCROLL_LEFT | V2D_SCROLL_SCALE_VERTICAL);

		ar->v2d.minzoom = 0.0f;
		ar->v2d.maxzoom = 0.0f;
		ar->v2d.keepzoom = 0;
		ar->v2d.keepofs = 0;
		ar->v2d.align = 0;
		ar->v2d.flag = 0;

		ar->v2d.keeptot = 0;
	}
}

static void reinit_preview_region(const bContext *C, ARegion *ar)
{
	SpaceClip *sc = CTX_wm_space_clip(C);

	if (sc->view == SC_VIEW_DOPESHEET) {
		if ((ar->v2d.flag & V2D_VIEWSYNC_AREA_VERTICAL) == 0)
			init_preview_region(C, ar);
	}
	else {
		if (ar->v2d.flag & V2D_VIEWSYNC_AREA_VERTICAL)
			init_preview_region(C, ar);
	}
}

static ARegion *ED_clip_has_preview_region(const bContext *C, ScrArea *sa)
{
	ARegion *ar, *arnew;

	ar = BKE_area_find_region_type(sa, RGN_TYPE_PREVIEW);
	if (ar)
		return ar;

	/* add subdiv level; after header */
	ar = BKE_area_find_region_type(sa, RGN_TYPE_WINDOW);

	/* is error! */
	if (ar == NULL)
		return NULL;

	arnew = MEM_callocN(sizeof(ARegion), "clip preview region");

	BLI_insertlinkbefore(&sa->regionbase, ar, arnew);
	init_preview_region(C, arnew);

	return arnew;
}

static ARegion *ED_clip_has_channels_region(ScrArea *sa)
{
	ARegion *ar, *arnew;

	ar = BKE_area_find_region_type(sa, RGN_TYPE_CHANNELS);
	if (ar)
		return ar;

	/* add subdiv level; after header */
	ar = BKE_area_find_region_type(sa, RGN_TYPE_PREVIEW);

	/* is error! */
	if (ar == NULL)
		return NULL;

	arnew = MEM_callocN(sizeof(ARegion), "clip channels region");

	BLI_insertlinkbefore(&sa->regionbase, ar, arnew);
	arnew->regiontype = RGN_TYPE_CHANNELS;
	arnew->alignment = RGN_ALIGN_LEFT;

	arnew->v2d.scroll = V2D_SCROLL_BOTTOM;
	arnew->v2d.flag = V2D_VIEWSYNC_AREA_VERTICAL;

	return arnew;
}

static void clip_scopes_tag_refresh(ScrArea *sa)
{
	SpaceClip *sc = (SpaceClip *)sa->spacedata.first;
	ARegion *ar;

	if (sc->mode != SC_MODE_TRACKING)
		return;

	/* only while proeprties are visible */
	for (ar = sa->regionbase.first; ar; ar = ar->next) {
		if (ar->regiontype == RGN_TYPE_UI && ar->flag & RGN_FLAG_HIDDEN)
			return;
	}

	sc->scopes.ok = FALSE;
}

static void clip_stabilization_tag_refresh(ScrArea *sa)
{
	SpaceClip *sc = (SpaceClip *) sa->spacedata.first;
	MovieClip *clip = ED_space_clip(sc);

	if (clip) {
		MovieTrackingStabilization *stab = &clip->tracking.stabilization;

		stab->ok = FALSE;
	}
}

/* ******************** default callbacks for clip space ***************** */

static SpaceLink *clip_new(const bContext *C)
{
	ARegion *ar;
	SpaceClip *sc;

	sc = MEM_callocN(sizeof(SpaceClip), "initclip");
	sc->spacetype = SPACE_CLIP;
	sc->flag = SC_SHOW_MARKER_PATTERN | SC_SHOW_TRACK_PATH | SC_MANUAL_CALIBRATION |
	           SC_SHOW_GRAPH_TRACKS | SC_SHOW_GRAPH_FRAMES;
	sc->zoom = 1.0f;
	sc->path_length = 20;
	sc->scopes.track_preview_height = 120;

	/* header */
	ar = MEM_callocN(sizeof(ARegion), "header for clip");

	BLI_addtail(&sc->regionbase, ar);
	ar->regiontype = RGN_TYPE_HEADER;
	ar->alignment = RGN_ALIGN_BOTTOM;

	/* tools view */
	ar = MEM_callocN(sizeof(ARegion), "tools for clip");

	BLI_addtail(&sc->regionbase, ar);
	ar->regiontype = RGN_TYPE_TOOLS;
	ar->alignment = RGN_ALIGN_LEFT;

	/* tool properties */
	ar = MEM_callocN(sizeof(ARegion), "tool properties for clip");

	BLI_addtail(&sc->regionbase, ar);
	ar->regiontype = RGN_TYPE_TOOL_PROPS;
	ar->alignment = RGN_ALIGN_BOTTOM | RGN_SPLIT_PREV;

	/* properties view */
	ar = MEM_callocN(sizeof(ARegion), "properties for clip");

	BLI_addtail(&sc->regionbase, ar);
	ar->regiontype = RGN_TYPE_UI;
	ar->alignment = RGN_ALIGN_RIGHT;

	/* channels view */
	ar = MEM_callocN(sizeof(ARegion), "channels for clip");

	BLI_addtail(&sc->regionbase, ar);
	ar->regiontype = RGN_TYPE_CHANNELS;
	ar->alignment = RGN_ALIGN_LEFT;

	ar->v2d.scroll = V2D_SCROLL_BOTTOM;
	ar->v2d.flag = V2D_VIEWSYNC_AREA_VERTICAL;

	/* preview view */
	ar = MEM_callocN(sizeof(ARegion), "preview for clip");

	BLI_addtail(&sc->regionbase, ar);
	init_preview_region(C, ar);

	/* main area */
	ar = MEM_callocN(sizeof(ARegion), "main area for clip");

	BLI_addtail(&sc->regionbase, ar);
	ar->regiontype = RGN_TYPE_WINDOW;

	return (SpaceLink *) sc;
}

/* not spacelink itself */
static void clip_free(SpaceLink *sl)
{
	SpaceClip *sc = (SpaceClip*) sl;

	sc->clip = NULL;

	if (sc->scopes.track_preview)
		IMB_freeImBuf(sc->scopes.track_preview);

	ED_space_clip_free_texture_buffer(sc);
}

/* spacetype; init callback */
static void clip_init(struct wmWindowManager *UNUSED(wm), ScrArea *sa)
{
	ListBase *lb = WM_dropboxmap_find("Clip", SPACE_CLIP, 0);

	/* add drop boxes */
	WM_event_add_dropbox_handler(&sa->handlers, lb);
}

static SpaceLink *clip_duplicate(SpaceLink *sl)
{
	SpaceClip *scn = MEM_dupallocN(sl);

	/* clear or remove stuff from old */
	scn->scopes.track_preview = NULL;
	scn->scopes.ok = FALSE;
	scn->draw_context = NULL;

	return (SpaceLink *)scn;
}

static void clip_listener(ScrArea *sa, wmNotifier *wmn)
{
	/* context changes */
	switch (wmn->category) {
		case NC_SCENE:
			switch (wmn->data) {
				case ND_FRAME:
					clip_scopes_tag_refresh(sa);
					/* no break! */

				case ND_FRAME_RANGE:
					ED_area_tag_redraw(sa);
					break;
			}
			break;
		case NC_MOVIECLIP:
			switch (wmn->data) {
				case ND_DISPLAY:
				case ND_SELECT:
					clip_scopes_tag_refresh(sa);
					ED_area_tag_redraw(sa);
					break;
			}
			switch (wmn->action) {
				case NA_REMOVED:
				case NA_EDITED:
				case NA_EVALUATED:
					clip_stabilization_tag_refresh(sa);
					/* no break! */

				case NA_SELECTED:
					clip_scopes_tag_refresh(sa);
					ED_area_tag_redraw(sa);
					break;
			}
			break;
		case NC_MASK:
			switch(wmn->data) {
				case ND_SELECT:
				case ND_DATA:
					ED_area_tag_redraw(sa);
					break;
			}
			switch(wmn->action) {
				case NA_SELECTED:
					clip_scopes_tag_refresh(sa);
					ED_area_tag_redraw(sa);
					break;
				case NA_EDITED:
					ED_area_tag_redraw(sa);
					break;
			}
			break;
		case NC_GEOM:
			switch (wmn->data) {
				case ND_SELECT:
					clip_scopes_tag_refresh(sa);
					ED_area_tag_redraw(sa);
					break;
			}
			break;
		 case NC_SCREEN:
			if (wmn->data == ND_ANIMPLAY) {
				ED_area_tag_redraw(sa);
			}
			break;
		case NC_SPACE:
			if (wmn->data == ND_SPACE_CLIP) {
				clip_scopes_tag_refresh(sa);
				clip_stabilization_tag_refresh(sa);
				ED_area_tag_redraw(sa);
			}
			break;
	}
}

static void clip_operatortypes(void)
{
	/* ** clip_ops.c ** */
	WM_operatortype_append(CLIP_OT_open);
	WM_operatortype_append(CLIP_OT_reload);
	WM_operatortype_append(CLIP_OT_view_pan);
	WM_operatortype_append(CLIP_OT_view_zoom);
	WM_operatortype_append(CLIP_OT_view_zoom_in);
	WM_operatortype_append(CLIP_OT_view_zoom_out);
	WM_operatortype_append(CLIP_OT_view_zoom_ratio);
	WM_operatortype_append(CLIP_OT_view_all);
	WM_operatortype_append(CLIP_OT_view_selected);
	WM_operatortype_append(CLIP_OT_change_frame);
	WM_operatortype_append(CLIP_OT_rebuild_proxy);
	WM_operatortype_append(CLIP_OT_mode_set);

	/* ** clip_toolbar.c ** */
	WM_operatortype_append(CLIP_OT_tools);
	WM_operatortype_append(CLIP_OT_properties);

	/* ** tracking_ops.c ** */

	/* navigation */
	WM_operatortype_append(CLIP_OT_frame_jump);

	/* foorage */
	WM_operatortype_append(CLIP_OT_set_center_principal);

	/* selection */
	WM_operatortype_append(CLIP_OT_select);
	WM_operatortype_append(CLIP_OT_select_all);
	WM_operatortype_append(CLIP_OT_select_border);
	WM_operatortype_append(CLIP_OT_select_circle);
	WM_operatortype_append(CLIP_OT_select_grouped);

	/* markers */
	WM_operatortype_append(CLIP_OT_add_marker);
	WM_operatortype_append(CLIP_OT_slide_marker);
	WM_operatortype_append(CLIP_OT_delete_track);
	WM_operatortype_append(CLIP_OT_delete_marker);

	/* track */
	WM_operatortype_append(CLIP_OT_track_markers);

	/* solving */
	WM_operatortype_append(CLIP_OT_solve_camera);
	WM_operatortype_append(CLIP_OT_clear_solution);

	WM_operatortype_append(CLIP_OT_disable_markers);
	WM_operatortype_append(CLIP_OT_hide_tracks);
	WM_operatortype_append(CLIP_OT_hide_tracks_clear);
	WM_operatortype_append(CLIP_OT_lock_tracks);

	/* orientation */
	WM_operatortype_append(CLIP_OT_set_origin);
	WM_operatortype_append(CLIP_OT_set_plane);
	WM_operatortype_append(CLIP_OT_set_axis);
	WM_operatortype_append(CLIP_OT_set_scale);
	WM_operatortype_append(CLIP_OT_set_solution_scale);

	/* detect */
	WM_operatortype_append(CLIP_OT_detect_features);

	/* stabilization */
	WM_operatortype_append(CLIP_OT_stabilize_2d_add);
	WM_operatortype_append(CLIP_OT_stabilize_2d_remove);
	WM_operatortype_append(CLIP_OT_stabilize_2d_select);
	WM_operatortype_append(CLIP_OT_stabilize_2d_set_rotation);

	/* clean-up */
	WM_operatortype_append(CLIP_OT_clear_track_path);
	WM_operatortype_append(CLIP_OT_join_tracks);
	WM_operatortype_append(CLIP_OT_track_copy_color);

	WM_operatortype_append(CLIP_OT_clean_tracks);

	/* object tracking */
	WM_operatortype_append(CLIP_OT_tracking_object_new);
	WM_operatortype_append(CLIP_OT_tracking_object_remove);

	/* clipboard */
	WM_operatortype_append(CLIP_OT_copy_tracks);
	WM_operatortype_append(CLIP_OT_paste_tracks);

	/* ** clip_graph_ops.c  ** */

	/* graph editing */

	/* selection */
	WM_operatortype_append(CLIP_OT_graph_select);
	WM_operatortype_append(CLIP_OT_graph_select_border);
	WM_operatortype_append(CLIP_OT_graph_select_all_markers);

	WM_operatortype_append(CLIP_OT_graph_delete_curve);
	WM_operatortype_append(CLIP_OT_graph_delete_knot);
	WM_operatortype_append(CLIP_OT_graph_view_all);
	WM_operatortype_append(CLIP_OT_graph_center_current_frame);

	WM_operatortype_append(CLIP_OT_graph_disable_markers);

	/* ** clip_dopesheet_ops.c  ** */

	WM_operatortype_append(CLIP_OT_dopesheet_select_channel);
}

static void clip_keymap(struct wmKeyConfig *keyconf)
{
	wmKeyMap *keymap;
	wmKeyMapItem *kmi;

	/* ******** Global hotkeys avalaible for all regions ******** */

	keymap = WM_keymap_find(keyconf, "Clip", SPACE_CLIP, 0);

	WM_keymap_add_item(keymap, "CLIP_OT_open", OKEY, KM_PRESS, KM_ALT, 0);

	WM_keymap_add_item(keymap, "CLIP_OT_tools", TKEY, KM_PRESS, 0, 0);
	WM_keymap_add_item(keymap, "CLIP_OT_properties", NKEY, KM_PRESS, 0, 0);

	/* 2d tracking */
	kmi = WM_keymap_add_item(keymap, "CLIP_OT_track_markers", LEFTARROWKEY, KM_PRESS, KM_ALT, 0);
	RNA_boolean_set(kmi->ptr, "backwards", TRUE);
	RNA_boolean_set(kmi->ptr, "sequence", FALSE);
	kmi = WM_keymap_add_item(keymap, "CLIP_OT_track_markers", RIGHTARROWKEY, KM_PRESS, KM_ALT, 0);
	RNA_boolean_set(kmi->ptr, "backwards", FALSE);
	RNA_boolean_set(kmi->ptr, "sequence", FALSE);
	kmi = WM_keymap_add_item(keymap, "CLIP_OT_track_markers", TKEY, KM_PRESS, KM_CTRL, 0);
	RNA_boolean_set(kmi->ptr, "backwards", FALSE);
	RNA_boolean_set(kmi->ptr, "sequence", TRUE);
	kmi = WM_keymap_add_item(keymap, "CLIP_OT_track_markers", TKEY, KM_PRESS, KM_SHIFT | KM_CTRL, 0);
	RNA_boolean_set(kmi->ptr, "backwards", TRUE);
	RNA_boolean_set(kmi->ptr, "sequence", TRUE);

	/* mode */
	kmi = WM_keymap_add_item(keymap, "CLIP_OT_mode_set", TABKEY, KM_PRESS, 0, 0);
	RNA_enum_set(kmi->ptr, "mode", SC_MODE_RECONSTRUCTION);
	RNA_boolean_set(kmi->ptr, "toggle", TRUE);

	kmi = WM_keymap_add_item(keymap, "CLIP_OT_mode_set", TABKEY, KM_PRESS, KM_CTRL, 0);
	RNA_enum_set(kmi->ptr, "mode", SC_MODE_DISTORTION);
	RNA_boolean_set(kmi->ptr, "toggle", TRUE);

	WM_keymap_add_item(keymap, "CLIP_OT_solve_camera", SKEY, KM_PRESS, KM_SHIFT, 0);

	/* ******** Hotkeys avalaible for main region only ******** */

	keymap = WM_keymap_find(keyconf, "Clip Editor", SPACE_CLIP, 0);

	/* ** View/navigation ** */

	WM_keymap_add_item(keymap, "CLIP_OT_view_pan", MIDDLEMOUSE, KM_PRESS, 0, 0);
	WM_keymap_add_item(keymap, "CLIP_OT_view_pan", MIDDLEMOUSE, KM_PRESS, KM_SHIFT, 0);
	WM_keymap_add_item(keymap, "CLIP_OT_view_pan", MOUSEPAN, 0, 0, 0);

	WM_keymap_add_item(keymap, "CLIP_OT_view_zoom", MIDDLEMOUSE, KM_PRESS, KM_CTRL, 0);
	WM_keymap_add_item(keymap, "CLIP_OT_view_zoom", MOUSEZOOM, 0, 0, 0);
	WM_keymap_add_item(keymap, "CLIP_OT_view_zoom_in", WHEELINMOUSE, KM_PRESS, 0, 0);
	WM_keymap_add_item(keymap, "CLIP_OT_view_zoom_out", WHEELOUTMOUSE, KM_PRESS, 0, 0);
	WM_keymap_add_item(keymap, "CLIP_OT_view_zoom_in", PADPLUSKEY, KM_PRESS, 0, 0);
	WM_keymap_add_item(keymap, "CLIP_OT_view_zoom_out", PADMINUS, KM_PRESS, 0, 0);

	RNA_float_set(WM_keymap_add_item(keymap, "CLIP_OT_view_zoom_ratio", PAD8, KM_PRESS, KM_SHIFT, 0)->ptr, "ratio", 8.0f);
	RNA_float_set(WM_keymap_add_item(keymap, "CLIP_OT_view_zoom_ratio", PAD4, KM_PRESS, KM_SHIFT, 0)->ptr, "ratio", 4.0f);
	RNA_float_set(WM_keymap_add_item(keymap, "CLIP_OT_view_zoom_ratio", PAD2, KM_PRESS, KM_SHIFT, 0)->ptr, "ratio", 2.0f);
	RNA_float_set(WM_keymap_add_item(keymap, "CLIP_OT_view_zoom_ratio", PAD1, KM_PRESS, 0, 0)->ptr, "ratio", 1.0f);
	RNA_float_set(WM_keymap_add_item(keymap, "CLIP_OT_view_zoom_ratio", PAD2, KM_PRESS, 0, 0)->ptr, "ratio", 0.5f);
	RNA_float_set(WM_keymap_add_item(keymap, "CLIP_OT_view_zoom_ratio", PAD4, KM_PRESS, 0, 0)->ptr, "ratio", 0.25f);
	RNA_float_set(WM_keymap_add_item(keymap, "CLIP_OT_view_zoom_ratio", PAD8, KM_PRESS, 0, 0)->ptr, "ratio", 0.125f);

	WM_keymap_add_item(keymap, "CLIP_OT_view_all", HOMEKEY, KM_PRESS, 0, 0);

	kmi = WM_keymap_add_item(keymap, "CLIP_OT_view_all", FKEY, KM_PRESS, 0, 0);
	RNA_boolean_set(kmi->ptr, "fit_view", TRUE);

	WM_keymap_add_item(keymap, "CLIP_OT_view_selected", PADPERIOD, KM_PRESS, 0, 0);

	/* jump to special frame */
	kmi = WM_keymap_add_item(keymap, "CLIP_OT_frame_jump", LEFTARROWKEY, KM_PRESS, KM_CTRL | KM_SHIFT, 0);
	RNA_enum_set(kmi->ptr, "position", 0);

	kmi = WM_keymap_add_item(keymap, "CLIP_OT_frame_jump", RIGHTARROWKEY, KM_PRESS, KM_CTRL | KM_SHIFT, 0);
	RNA_enum_set(kmi->ptr, "position", 1);

	kmi = WM_keymap_add_item(keymap, "CLIP_OT_frame_jump", LEFTARROWKEY, KM_PRESS, KM_ALT | KM_SHIFT, 0);
	RNA_enum_set(kmi->ptr, "position", 2);

	kmi = WM_keymap_add_item(keymap, "CLIP_OT_frame_jump", RIGHTARROWKEY, KM_PRESS, KM_ALT | KM_SHIFT, 0);
	RNA_enum_set(kmi->ptr, "position", 3);

	/* "timeline" */
	WM_keymap_add_item(keymap, "CLIP_OT_change_frame", LEFTMOUSE, KM_PRESS, 0, 0);

	/* selection */
	kmi = WM_keymap_add_item(keymap, "CLIP_OT_select", SELECTMOUSE, KM_PRESS, 0, 0);
	RNA_boolean_set(kmi->ptr, "extend", FALSE);
	kmi = WM_keymap_add_item(keymap, "CLIP_OT_select", SELECTMOUSE, KM_PRESS, KM_SHIFT, 0);
	RNA_boolean_set(kmi->ptr, "extend", TRUE);
	kmi = WM_keymap_add_item(keymap, "CLIP_OT_select_all", AKEY, KM_PRESS, 0, 0);
	RNA_enum_set(kmi->ptr, "action", SEL_TOGGLE);
	kmi = WM_keymap_add_item(keymap, "CLIP_OT_select_all", IKEY, KM_PRESS, KM_CTRL, 0);
	RNA_enum_set(kmi->ptr, "action", SEL_INVERT);
	WM_keymap_add_item(keymap, "CLIP_OT_select_border", BKEY, KM_PRESS, 0, 0);
	WM_keymap_add_item(keymap, "CLIP_OT_select_circle", CKEY, KM_PRESS, 0, 0);
	WM_keymap_add_menu(keymap, "CLIP_MT_select_grouped", GKEY, KM_PRESS, KM_SHIFT, 0);

	/* marker */
	WM_keymap_add_item(keymap, "CLIP_OT_add_marker_slide", LEFTMOUSE, KM_PRESS, KM_CTRL, 0);

	WM_keymap_add_item(keymap, "CLIP_OT_delete_marker", DELKEY, KM_PRESS, KM_SHIFT, 0);
	WM_keymap_add_item(keymap, "CLIP_OT_delete_marker", XKEY, KM_PRESS, KM_SHIFT, 0);

	WM_keymap_add_item(keymap, "CLIP_OT_slide_marker", LEFTMOUSE, KM_PRESS, 0, 0);

	kmi = WM_keymap_add_item(keymap, "CLIP_OT_disable_markers", DKEY, KM_PRESS, KM_SHIFT, 0);
	RNA_enum_set(kmi->ptr, "action", 2);	/* toggle */

	/* tracks */
	WM_keymap_add_item(keymap, "CLIP_OT_delete_track", DELKEY, KM_PRESS, 0, 0);
	WM_keymap_add_item(keymap, "CLIP_OT_delete_track", XKEY, KM_PRESS, 0, 0);

	kmi = WM_keymap_add_item(keymap, "CLIP_OT_lock_tracks", LKEY, KM_PRESS, KM_CTRL, 0);
	RNA_enum_set(kmi->ptr, "action", 0);	/* lock */

	kmi = WM_keymap_add_item(keymap, "CLIP_OT_lock_tracks", LKEY, KM_PRESS, KM_ALT, 0);
	RNA_enum_set(kmi->ptr, "action", 1);	/* unlock */

	kmi = WM_keymap_add_item(keymap, "CLIP_OT_hide_tracks", HKEY, KM_PRESS, 0, 0);
	RNA_boolean_set(kmi->ptr, "unselected", FALSE);

	kmi = WM_keymap_add_item(keymap, "CLIP_OT_hide_tracks", HKEY, KM_PRESS, KM_SHIFT, 0);
	RNA_boolean_set(kmi->ptr, "unselected", TRUE);

	WM_keymap_add_item(keymap, "CLIP_OT_hide_tracks_clear", HKEY, KM_PRESS, KM_ALT, 0);

	/* clean-up */
	WM_keymap_add_item(keymap, "CLIP_OT_join_tracks", JKEY, KM_PRESS, KM_CTRL, 0);

	/* menus */
	WM_keymap_add_menu(keymap, "CLIP_MT_tracking_specials", WKEY, KM_PRESS, 0, 0);

	/* display */
	kmi = WM_keymap_add_item(keymap, "WM_OT_context_toggle", LKEY, KM_PRESS, 0, 0);
	RNA_string_set(kmi->ptr, "data_path", "space_data.lock_selection");

	kmi = WM_keymap_add_item(keymap, "WM_OT_context_toggle", DKEY, KM_PRESS, KM_ALT, 0);
	RNA_string_set(kmi->ptr, "data_path", "space_data.show_disabled");

	kmi = WM_keymap_add_item(keymap, "WM_OT_context_toggle", SKEY, KM_PRESS, KM_ALT, 0);
	RNA_string_set(kmi->ptr, "data_path", "space_data.show_marker_search");

	kmi = WM_keymap_add_item(keymap, "WM_OT_context_toggle", MKEY, KM_PRESS, 0, 0);
	RNA_string_set(kmi->ptr, "data_path", "space_data.use_mute_footage");

	transform_keymap_for_space(keyconf, keymap, SPACE_CLIP);

	/* clean-up */
	kmi = WM_keymap_add_item(keymap, "CLIP_OT_clear_track_path", TKEY, KM_PRESS, KM_ALT, 0);
	RNA_enum_set(kmi->ptr, "action", TRACK_CLEAR_REMAINED);
	RNA_boolean_set(kmi->ptr, "clear_active", FALSE);
	kmi = WM_keymap_add_item(keymap, "CLIP_OT_clear_track_path", TKEY, KM_PRESS, KM_SHIFT, 0);
	RNA_enum_set(kmi->ptr, "action", TRACK_CLEAR_UPTO);
	RNA_boolean_set(kmi->ptr, "clear_active", FALSE);
	kmi = WM_keymap_add_item(keymap, "CLIP_OT_clear_track_path", TKEY, KM_PRESS, KM_ALT | KM_SHIFT, 0);
	RNA_enum_set(kmi->ptr, "action", TRACK_CLEAR_ALL);
	RNA_boolean_set(kmi->ptr, "clear_active", FALSE);

	/* ******** Hotkeys avalaible for preview region only ******** */

	keymap = WM_keymap_find(keyconf, "Clip Graph Editor", SPACE_CLIP, 0);

	/* "timeline" */
	WM_keymap_add_item(keymap, "CLIP_OT_change_frame", ACTIONMOUSE, KM_PRESS, 0, 0);

	/* selection */
	kmi = WM_keymap_add_item(keymap, "CLIP_OT_graph_select", SELECTMOUSE, KM_PRESS, 0, 0);
	RNA_boolean_set(kmi->ptr, "extend", FALSE);
	kmi = WM_keymap_add_item(keymap, "CLIP_OT_graph_select", SELECTMOUSE, KM_PRESS, KM_SHIFT, 0);
	RNA_boolean_set(kmi->ptr, "extend", TRUE);

	kmi = WM_keymap_add_item(keymap, "CLIP_OT_graph_select_all_markers", AKEY, KM_PRESS, 0, 0);
	RNA_enum_set(kmi->ptr, "action", SEL_TOGGLE);
	kmi = WM_keymap_add_item(keymap, "CLIP_OT_graph_select_all_markers", IKEY, KM_PRESS, KM_CTRL, 0);
	RNA_enum_set(kmi->ptr, "action", SEL_INVERT);

	WM_keymap_add_item(keymap, "CLIP_OT_graph_select_border", BKEY, KM_PRESS, 0, 0);

	/* delete */
	WM_keymap_add_item(keymap, "CLIP_OT_graph_delete_curve", DELKEY, KM_PRESS, 0, 0);
	WM_keymap_add_item(keymap, "CLIP_OT_graph_delete_curve", XKEY, KM_PRESS, 0, 0);

	WM_keymap_add_item(keymap, "CLIP_OT_graph_delete_knot", DELKEY, KM_PRESS, KM_SHIFT, 0);
	WM_keymap_add_item(keymap, "CLIP_OT_graph_delete_knot", XKEY, KM_PRESS, KM_SHIFT, 0);

	/* view */
	WM_keymap_add_item(keymap, "CLIP_OT_graph_view_all", HOMEKEY, KM_PRESS, 0, 0);
	WM_keymap_add_item(keymap, "CLIP_OT_graph_center_current_frame", PADPERIOD, KM_PRESS, 0, 0);

	kmi = WM_keymap_add_item(keymap, "WM_OT_context_toggle", LKEY, KM_PRESS, 0, 0);
	RNA_string_set(kmi->ptr, "data_path", "space_data.lock_time_cursor");

	/* clean-up */
	kmi = WM_keymap_add_item(keymap, "CLIP_OT_clear_track_path", TKEY, KM_PRESS, KM_ALT, 0);
	RNA_enum_set(kmi->ptr, "action", TRACK_CLEAR_REMAINED);
	RNA_boolean_set(kmi->ptr, "clear_active", TRUE);
	kmi = WM_keymap_add_item(keymap, "CLIP_OT_clear_track_path", TKEY, KM_PRESS, KM_SHIFT, 0);
	RNA_enum_set(kmi->ptr, "action", TRACK_CLEAR_UPTO);
	RNA_boolean_set(kmi->ptr, "clear_active", TRUE);
	kmi = WM_keymap_add_item(keymap, "CLIP_OT_clear_track_path", TKEY, KM_PRESS, KM_ALT | KM_SHIFT, 0);
	RNA_enum_set(kmi->ptr, "action", TRACK_CLEAR_ALL);
	RNA_boolean_set(kmi->ptr, "clear_active", TRUE);

	/* tracks */
	kmi = WM_keymap_add_item(keymap, "CLIP_OT_graph_disable_markers", DKEY, KM_PRESS, KM_SHIFT, 0);
	RNA_enum_set(kmi->ptr, "action", 2);	/* toggle */

	transform_keymap_for_space(keyconf, keymap, SPACE_CLIP);

	/* ******** Hotkeys avalaible for channels region only ******** */

	keymap = WM_keymap_find(keyconf, "Clip Dopesheet Editor", SPACE_CLIP, 0);

	kmi = WM_keymap_add_item(keymap, "CLIP_OT_dopesheet_select_channel", ACTIONMOUSE, KM_PRESS, 0, 0);
	RNA_boolean_set(kmi->ptr, "extend", TRUE);	/* toggle */
}

<<<<<<< HEAD
const char *clip_context_dir[]= {"edit_movieclip", "edit_mask", NULL};
=======
const char *clip_context_dir[] = {"edit_movieclip", NULL};
>>>>>>> 7a4ad3aa

static int clip_context(const bContext *C, const char *member, bContextDataResult *result)
{
	SpaceClip *sc = CTX_wm_space_clip(C);

	if (CTX_data_dir(member)) {
		CTX_data_dir_set(result, clip_context_dir);

		return TRUE;
	}
	else if (CTX_data_equals(member, "edit_movieclip")) {
		if (sc->clip)
			CTX_data_id_pointer_set(result, &sc->clip->id);
		return TRUE;
	}
	else if (CTX_data_equals(member, "edit_mask")) {
		if (sc->mask)
			CTX_data_id_pointer_set(result, &sc->mask->id);
		return TRUE;
	}

	return FALSE;
}

/* dropboxes */
static int clip_drop_poll(bContext *UNUSED(C), wmDrag *drag, wmEvent *UNUSED(event))
{
	if (drag->type == WM_DRAG_PATH)
		if (ELEM3(drag->icon, 0, ICON_FILE_IMAGE, ICON_FILE_BLANK)) /* rule might not work? */
			return TRUE;

	return FALSE;
}

static void clip_drop_copy(wmDrag *drag, wmDropBox *drop)
{
	/* copy drag path to properties */
	RNA_string_set(drop->ptr, "filepath", drag->path);
}

/* area+region dropbox definition */
static void clip_dropboxes(void)
{
	ListBase *lb = WM_dropboxmap_find("Clip", SPACE_CLIP, 0);

	WM_dropbox_add(lb, "CLIP_OT_open", clip_drop_poll, clip_drop_copy);
}

static void clip_refresh(const bContext *C, ScrArea *sa)
{
	wmWindowManager *wm = CTX_wm_manager(C);
	wmWindow *window = CTX_wm_window(C);
	Scene *scene = CTX_data_scene(C);
	SpaceClip *sc = (SpaceClip *)sa->spacedata.first;
	ARegion *ar_main = BKE_area_find_region_type(sa, RGN_TYPE_WINDOW);
	ARegion *ar_tools = BKE_area_find_region_type(sa, RGN_TYPE_TOOLS);
	ARegion *ar_tool_props = BKE_area_find_region_type(sa, RGN_TYPE_TOOL_PROPS);
	ARegion *ar_preview = ED_clip_has_preview_region(C, sa);
	ARegion *ar_properties = ED_clip_has_properties_region(sa);
	ARegion *ar_channels = ED_clip_has_channels_region(sa);
	int main_visible = FALSE, preview_visible = FALSE, tools_visible = FALSE;
	int tool_props_visible = FALSE, properties_visible = FALSE, channels_visible = FALSE;
	int view_changed = FALSE;

	switch (sc->view) {
		case SC_VIEW_CLIP:
			main_visible = TRUE;
			preview_visible = FALSE;
			tools_visible = TRUE;
			tool_props_visible = TRUE;
			properties_visible = TRUE;
			channels_visible = FALSE;
			break;
		case SC_VIEW_GRAPH:
			main_visible = FALSE;
			preview_visible = TRUE;
			tools_visible = FALSE;
			tool_props_visible = FALSE;
			properties_visible = FALSE;
			channels_visible = FALSE;

			reinit_preview_region(C, ar_preview);
			break;
		case SC_VIEW_DOPESHEET:
			main_visible = FALSE;
			preview_visible = TRUE;
			tools_visible = FALSE;
			tool_props_visible = FALSE;
			properties_visible = FALSE;
			channels_visible = TRUE;

			reinit_preview_region(C, ar_preview);
			break;
	}

	if (main_visible) {
		if (ar_main && (ar_main->flag & RGN_FLAG_HIDDEN)) {
			ar_main->flag &= ~RGN_FLAG_HIDDEN;
			ar_main->v2d.flag &= ~V2D_IS_INITIALISED;
			view_changed = TRUE;
		}

		if (ar_main && ar_main->alignment != RGN_ALIGN_NONE) {
			ar_main->alignment = RGN_ALIGN_NONE;
			view_changed = TRUE;
		}
	}
	else {
		if (ar_main && !(ar_main->flag & RGN_FLAG_HIDDEN)) {
			ar_main->flag |= RGN_FLAG_HIDDEN;
			ar_main->v2d.flag &= ~V2D_IS_INITIALISED;
			WM_event_remove_handlers((bContext *)C, &ar_main->handlers);
			view_changed = TRUE;
		}
		if (ar_main && ar_main->alignment != RGN_ALIGN_NONE) {
			ar_main->alignment = RGN_ALIGN_NONE;
			view_changed = TRUE;
		}
	}

	if (properties_visible) {
		if (ar_properties && (ar_properties->flag & RGN_FLAG_HIDDEN)) {
			ar_properties->flag &= ~RGN_FLAG_HIDDEN;
			ar_properties->v2d.flag &= ~V2D_IS_INITIALISED;
			view_changed = TRUE;
		}
		if (ar_properties && ar_properties->alignment != RGN_ALIGN_RIGHT) {
			ar_properties->alignment = RGN_ALIGN_RIGHT;
			view_changed = TRUE;
		}
	}
	else {
		if (ar_properties && !(ar_properties->flag & RGN_FLAG_HIDDEN)) {
			ar_properties->flag |= RGN_FLAG_HIDDEN;
			ar_properties->v2d.flag &= ~V2D_IS_INITIALISED;
			WM_event_remove_handlers((bContext *)C, &ar_properties->handlers);
			view_changed = TRUE;
		}
		if (ar_properties && ar_properties->alignment != RGN_ALIGN_NONE) {
			ar_properties->alignment = RGN_ALIGN_NONE;
			view_changed = TRUE;
		}
	}

	if (tools_visible) {
		if (ar_tools && (ar_tools->flag & RGN_FLAG_HIDDEN)) {
			ar_tools->flag &= ~RGN_FLAG_HIDDEN;
			ar_tools->v2d.flag &= ~V2D_IS_INITIALISED;
			view_changed = TRUE;
		}
		if (ar_tools && ar_tools->alignment != RGN_ALIGN_LEFT) {
			ar_tools->alignment = RGN_ALIGN_LEFT;
			view_changed = TRUE;
		}
	}
	else {
		if (ar_tools && !(ar_tools->flag & RGN_FLAG_HIDDEN)) {
			ar_tools->flag |= RGN_FLAG_HIDDEN;
			ar_tools->v2d.flag &= ~V2D_IS_INITIALISED;
			WM_event_remove_handlers((bContext *)C, &ar_tools->handlers);
			view_changed = TRUE;
		}
		if (ar_tools && ar_tools->alignment != RGN_ALIGN_NONE) {
			ar_tools->alignment = RGN_ALIGN_NONE;
			view_changed = TRUE;
		}
	}

	if (tool_props_visible) {
		if (ar_tool_props && (ar_tool_props->flag & RGN_FLAG_HIDDEN)) {
			ar_tool_props->flag &= ~RGN_FLAG_HIDDEN;
			ar_tool_props->v2d.flag &= ~V2D_IS_INITIALISED;
			view_changed = TRUE;
		}
		if (ar_tool_props && (ar_tool_props->alignment != (RGN_ALIGN_BOTTOM | RGN_SPLIT_PREV))) {
			ar_tool_props->alignment = RGN_ALIGN_BOTTOM | RGN_SPLIT_PREV;
			view_changed = TRUE;
		}
	}
	else {
		if (ar_tool_props && !(ar_tool_props->flag & RGN_FLAG_HIDDEN)) {
			ar_tool_props->flag |= RGN_FLAG_HIDDEN;
			ar_tool_props->v2d.flag &= ~V2D_IS_INITIALISED;
			WM_event_remove_handlers((bContext *)C, &ar_tool_props->handlers);
			view_changed = TRUE;
		}
		if (ar_tool_props && ar_tool_props->alignment != RGN_ALIGN_NONE) {
			ar_tool_props->alignment = RGN_ALIGN_NONE;
			view_changed = TRUE;
		}
	}

	if (preview_visible) {
		if (ar_preview && (ar_preview->flag & RGN_FLAG_HIDDEN)) {
			ar_preview->flag &= ~RGN_FLAG_HIDDEN;
			ar_preview->v2d.flag &= ~V2D_IS_INITIALISED;
			ar_preview->v2d.cur = ar_preview->v2d.tot;
			view_changed = TRUE;
		}
		if (ar_preview && ar_preview->alignment != RGN_ALIGN_NONE) {
			ar_preview->alignment = RGN_ALIGN_NONE;
			view_changed = TRUE;
		}
	}
	else {
		if (ar_preview && !(ar_preview->flag & RGN_FLAG_HIDDEN)) {
			ar_preview->flag |= RGN_FLAG_HIDDEN;
			ar_preview->v2d.flag &= ~V2D_IS_INITIALISED;
			WM_event_remove_handlers((bContext *)C, &ar_preview->handlers);
			view_changed = TRUE;
		}
		if (ar_preview && ar_preview->alignment != RGN_ALIGN_NONE) {
			ar_preview->alignment = RGN_ALIGN_NONE;
			view_changed = TRUE;
		}
	}

	if (channels_visible) {
		if (ar_channels && (ar_channels->flag & RGN_FLAG_HIDDEN)) {
			ar_channels->flag &= ~RGN_FLAG_HIDDEN;
			ar_channels->v2d.flag &= ~V2D_IS_INITIALISED;
			view_changed = TRUE;
		}
		if (ar_channels && ar_channels->alignment != RGN_ALIGN_LEFT) {
			ar_channels->alignment = RGN_ALIGN_LEFT;
			view_changed = TRUE;
		}
	}
	else {
		if (ar_channels && !(ar_channels->flag & RGN_FLAG_HIDDEN)) {
			ar_channels->flag |= RGN_FLAG_HIDDEN;
			ar_channels->v2d.flag &= ~V2D_IS_INITIALISED;
			WM_event_remove_handlers((bContext *)C, &ar_tools->handlers);
			view_changed = TRUE;
		}
		if (ar_channels && ar_channels->alignment != RGN_ALIGN_NONE) {
			ar_channels->alignment = RGN_ALIGN_NONE;
			view_changed = TRUE;
		}
	}

	if (view_changed) {
		ED_area_initialize(wm, window, sa);
		ED_area_tag_redraw(sa);
	}

	BKE_movieclip_user_set_frame(&sc->user, scene->r.cfra);
}

/********************* main region ********************/

/* sets up the fields of the View2D from zoom and offset */
static void movieclip_main_area_set_view2d(SpaceClip *sc, ARegion *ar)
{
	MovieClip *clip = ED_space_clip(sc);
	float x1, y1, w, h;
	int width, height, winx, winy;

	ED_space_clip_size(sc, &width, &height);

	w = width;
	h = height;

	if (clip)
		h *= clip->aspy / clip->aspx / clip->tracking.camera.pixel_aspect;

	winx = ar->winrct.xmax - ar->winrct.xmin + 1;
	winy = ar->winrct.ymax - ar->winrct.ymin + 1;

	ar->v2d.tot.xmin = 0;
	ar->v2d.tot.ymin = 0;
	ar->v2d.tot.xmax = w;
	ar->v2d.tot.ymax = h;

	ar->v2d.mask.xmin = ar->v2d.mask.ymin = 0;
	ar->v2d.mask.xmax = winx;
	ar->v2d.mask.ymax = winy;

	/* which part of the image space do we see? */
	x1 = ar->winrct.xmin + (winx - sc->zoom * w) / 2.0f;
	y1 = ar->winrct.ymin + (winy - sc->zoom * h) / 2.0f;

	x1 -= sc->zoom * sc->xof;
	y1 -= sc->zoom * sc->yof;

	/* relative display right */
	ar->v2d.cur.xmin = (ar->winrct.xmin - (float)x1) / sc->zoom;
	ar->v2d.cur.xmax = ar->v2d.cur.xmin + ((float)winx / sc->zoom);

	/* relative display left */
	ar->v2d.cur.ymin = (ar->winrct.ymin - (float)y1) / sc->zoom;
	ar->v2d.cur.ymax = ar->v2d.cur.ymin + ((float)winy / sc->zoom);

	/* normalize 0.0..1.0 */
	ar->v2d.cur.xmin /= w;
	ar->v2d.cur.xmax /= w;
	ar->v2d.cur.ymin /= h;
	ar->v2d.cur.ymax /= h;
}

/* add handlers, stuff you only do once or on area/region changes */
static void clip_main_area_init(wmWindowManager *wm, ARegion *ar)
{
	wmKeyMap *keymap;

	UI_view2d_region_reinit(&ar->v2d, V2D_COMMONVIEW_STANDARD, ar->winx, ar->winy);

	/* own keymap */
	keymap = WM_keymap_find(wm->defaultconf, "Clip", SPACE_CLIP, 0);
	WM_event_add_keymap_handler_bb(&ar->handlers, keymap, &ar->v2d.mask, &ar->winrct);

	keymap = WM_keymap_find(wm->defaultconf, "Clip Editor", SPACE_CLIP, 0);
	WM_event_add_keymap_handler_bb(&ar->handlers, keymap, &ar->v2d.mask, &ar->winrct);

	keymap= WM_keymap_find(wm->defaultconf, "Mask Editor", 0, 0);
	WM_event_add_keymap_handler_bb(&ar->handlers, keymap, &ar->v2d.mask, &ar->winrct);
}

static void clip_main_area_draw(const bContext *C, ARegion *ar)
{
	/* draw entirely, view changes should be handled here */
	SpaceClip *sc = CTX_wm_space_clip(C);
	Scene *scene = CTX_data_scene(C);
	MovieClip *clip = ED_space_clip(sc);

	/* if tracking is in progress, we should synchronize framenr from clipuser
	 * so latest tracked frame would be shown */
	if (clip && clip->tracking_context)
		BKE_tracking_sync_user(&sc->user, clip->tracking_context);

	if (sc->flag & SC_LOCK_SELECTION) {
		ImBuf *tmpibuf = NULL;

		if (clip && clip->tracking.stabilization.flag & TRACKING_2D_STABILIZATION) {
			tmpibuf = ED_space_clip_get_stable_buffer(sc, NULL, NULL, NULL);
		}

		if (ED_clip_view_selection(sc, ar, 0)) {
			sc->xof += sc->xlockof;
			sc->yof += sc->ylockof;
		}

		if (tmpibuf)
			IMB_freeImBuf(tmpibuf);
	}

	/* clear and setup matrix */
	UI_ThemeClearColor(TH_BACK);
	glClear(GL_COLOR_BUFFER_BIT);

	/* data... */
	movieclip_main_area_set_view2d(sc, ar);

	clip_draw_main(sc, ar, scene);

	/* Grease Pencil */
	clip_draw_grease_pencil((bContext *)C, 1);

	if(sc->mode == SC_MODE_MASKEDITING) {
		int x, y;
		int width, height;
		float zoomx, zoomy, aspx, aspy;

		/* find window pixel coordinates of origin */
		UI_view2d_to_region_no_clip(&ar->v2d, 0.0f, 0.0f, &x, &y);

		ED_space_clip_size(sc, &width, &height);
		ED_space_clip_zoom(sc, ar, &zoomx, &zoomy);
		ED_space_clip_aspect(sc, &aspx, &aspy);

		/* apply transformation so mask editing tools will assume drawing from the origin in normalized space */
		glPushMatrix();
		glTranslatef(x, y, 0);
		glScalef(width*zoomx, height*zoomy, 0);
		glMultMatrixf(sc->stabmat);

		ED_mask_draw((bContext *)C, width*aspx, height*aspy, zoomx, zoomy);

		glPopMatrix();
	}

	/* reset view matrix */
	UI_view2d_view_restore(C);

	/* draw Grease Pencil - screen space only */
	clip_draw_grease_pencil((bContext *)C, 0);
}

static void clip_main_area_listener(ARegion *ar, wmNotifier *wmn)
{
	/* context changes */
	switch (wmn->category) {
		case NC_SCREEN:
			if (wmn->data == ND_GPENCIL)
				ED_region_tag_redraw(ar);
		break;
	}
}

/****************** preview region ******************/

static void clip_preview_area_init(wmWindowManager *wm, ARegion *ar)
{
	wmKeyMap *keymap;

	UI_view2d_region_reinit(&ar->v2d, V2D_COMMONVIEW_CUSTOM, ar->winx, ar->winy);

	/* own keymap */
	keymap = WM_keymap_find(wm->defaultconf, "Clip", SPACE_CLIP, 0);
	WM_event_add_keymap_handler_bb(&ar->handlers, keymap, &ar->v2d.mask, &ar->winrct);

	keymap = WM_keymap_find(wm->defaultconf, "Clip Graph Editor", SPACE_CLIP, 0);
	WM_event_add_keymap_handler_bb(&ar->handlers, keymap, &ar->v2d.mask, &ar->winrct);
}

static void graph_area_draw(const bContext *C, ARegion *ar)
{
	View2D *v2d = &ar->v2d;
	View2DScrollers *scrollers;
	SpaceClip *sc = CTX_wm_space_clip(C);
	Scene *scene = CTX_data_scene(C);
	short unitx, unity;

	if (sc->flag & SC_LOCK_TIMECURSOR)
		ED_clip_graph_center_current_frame(scene, ar);

	/* clear and setup matrix */
	UI_ThemeClearColor(TH_BACK);
	glClear(GL_COLOR_BUFFER_BIT);

	UI_view2d_view_ortho(v2d);

	/* data... */
	clip_draw_graph(sc, ar, scene);

	/* reset view matrix */
	UI_view2d_view_restore(C);

	/* scrollers */
	unitx = (sc->flag & SC_SHOW_SECONDS)? V2D_UNIT_SECONDS : V2D_UNIT_FRAMES;
	unity = V2D_UNIT_VALUES;
	scrollers = UI_view2d_scrollers_calc(C, v2d, unitx, V2D_GRID_NOCLAMP, unity, V2D_GRID_NOCLAMP);
	UI_view2d_scrollers_draw(C, v2d, scrollers);
	UI_view2d_scrollers_free(scrollers);
}

static void dopesheet_area_draw(const bContext *C, ARegion *ar)
{
	Scene *scene = CTX_data_scene(C);
	SpaceClip *sc = CTX_wm_space_clip(C);
	MovieClip *clip = ED_space_clip(sc);
	View2D *v2d = &ar->v2d;
	View2DGrid *grid;
	View2DScrollers *scrollers;
	short unit = 0;

	if (clip)
		BKE_tracking_dopesheet_update(&clip->tracking, sc->dope_sort, sc->dope_flag & SC_DOPE_SORT_INVERSE);

	/* clear and setup matrix */
	UI_ThemeClearColor(TH_BACK);
	glClear(GL_COLOR_BUFFER_BIT);

	UI_view2d_view_ortho(v2d);

	/* time grid */
	unit = (sc->flag & SC_SHOW_SECONDS)? V2D_UNIT_SECONDS : V2D_UNIT_FRAMES;
	grid = UI_view2d_grid_calc(CTX_data_scene(C), v2d, unit, V2D_GRID_CLAMP,
	                           V2D_ARG_DUMMY, V2D_ARG_DUMMY, ar->winx, ar->winy);
	UI_view2d_grid_draw(v2d, grid, V2D_GRIDLINES_ALL);
	UI_view2d_grid_free(grid);

	/* data... */
	clip_draw_dopesheet_main(sc, ar, scene);

	/* reset view matrix */
	UI_view2d_view_restore(C);

	/* scrollers */
	scrollers = UI_view2d_scrollers_calc(C, v2d, unit, V2D_GRID_CLAMP, V2D_ARG_DUMMY, V2D_ARG_DUMMY);
	UI_view2d_scrollers_draw(C, v2d, scrollers);
	UI_view2d_scrollers_free(scrollers);
}

static void clip_preview_area_draw(const bContext *C, ARegion *ar)
{
	SpaceClip *sc = CTX_wm_space_clip(C);

	if (sc->view == SC_VIEW_GRAPH)
		graph_area_draw(C, ar);
	else if (sc->view == SC_VIEW_DOPESHEET)
		dopesheet_area_draw(C, ar);
}

static void clip_preview_area_listener(ARegion *UNUSED(ar), wmNotifier *UNUSED(wmn))
{
}

/****************** channels region ******************/

static void clip_channels_area_init(wmWindowManager *wm, ARegion *ar)
{
	wmKeyMap *keymap;

	UI_view2d_region_reinit(&ar->v2d, V2D_COMMONVIEW_LIST, ar->winx, ar->winy);

	keymap = WM_keymap_find(wm->defaultconf, "Clip Dopesheet Editor", SPACE_CLIP, 0);
	WM_event_add_keymap_handler_bb(&ar->handlers, keymap, &ar->v2d.mask, &ar->winrct);
}

static void clip_channels_area_draw(const bContext *C, ARegion *ar)
{
	SpaceClip *sc = CTX_wm_space_clip(C);
	MovieClip *clip = ED_space_clip(sc);
	View2D *v2d = &ar->v2d;
	View2DScrollers *scrollers;

	if (clip)
		BKE_tracking_dopesheet_update(&clip->tracking, sc->dope_sort, sc->dope_flag & SC_DOPE_SORT_INVERSE);

	/* clear and setup matrix */
	UI_ThemeClearColor(TH_BACK);
	glClear(GL_COLOR_BUFFER_BIT);

	UI_view2d_view_ortho(v2d);

	/* data... */
	clip_draw_dopesheet_channels(C, ar);

	/* reset view matrix */
	UI_view2d_view_restore(C);

	/* scrollers */
	scrollers = UI_view2d_scrollers_calc(C, v2d, V2D_ARG_DUMMY, V2D_ARG_DUMMY, V2D_ARG_DUMMY, V2D_ARG_DUMMY);
	UI_view2d_scrollers_draw(C, v2d, scrollers);
	UI_view2d_scrollers_free(scrollers);
}

static void clip_channels_area_listener(ARegion *UNUSED(ar), wmNotifier *UNUSED(wmn))
{
}

/****************** header region ******************/

/* add handlers, stuff you only do once or on area/region changes */
static void clip_header_area_init(wmWindowManager *UNUSED(wm), ARegion *ar)
{
	ED_region_header_init(ar);
}

static void clip_header_area_draw(const bContext *C, ARegion *ar)
{
	ED_region_header(C, ar);
}

/****************** tools region ******************/

/* add handlers, stuff you only do once or on area/region changes */
static void clip_tools_area_init(wmWindowManager *wm, ARegion *ar)
{
	ED_region_panels_init(wm, ar);
}

static void clip_tools_area_draw(const bContext *C, ARegion *ar)
{
	ED_region_panels(C, ar, 1, NULL, -1);
}

/****************** tool properties region ******************/

static void clip_props_area_listener(ARegion *ar, wmNotifier *wmn)
{
	/* context changes */
	switch (wmn->category) {
		case NC_WM:
			if (wmn->data == ND_HISTORY)
				ED_region_tag_redraw(ar);
			break;
		case NC_SCENE:
			if (wmn->data == ND_MODE)
				ED_region_tag_redraw(ar);
			break;
		case NC_SPACE:
			if (wmn->data == ND_SPACE_CLIP)
				ED_region_tag_redraw(ar);
			break;
		case NC_SCREEN:
			if (wmn->data == ND_GPENCIL)
				ED_region_tag_redraw(ar);
			break;
	}
}

/****************** properties region ******************/

/* add handlers, stuff you only do once or on area/region changes */
static void clip_properties_area_init(wmWindowManager *wm, ARegion *ar)
{
	wmKeyMap *keymap;

	ED_region_panels_init(wm, ar);

	keymap = WM_keymap_find(wm->defaultconf, "Clip", SPACE_CLIP, 0);
	WM_event_add_keymap_handler(&ar->handlers, keymap);
}

static void clip_properties_area_draw(const bContext *C, ARegion *ar)
{
	SpaceClip *sc = CTX_wm_space_clip(C);

	BKE_movieclip_update_scopes(sc->clip, &sc->user, &sc->scopes);

	ED_region_panels(C, ar, 1, NULL, -1);
}

static void clip_properties_area_listener(ARegion *ar, wmNotifier *wmn)
{
	/* context changes */
	switch (wmn->category) {
		case NC_SCREEN:
			if (wmn->data == ND_GPENCIL)
				ED_region_tag_redraw(ar);
			break;
		case NC_BRUSH:
			if (wmn->action == NA_EDITED)
				ED_region_tag_redraw(ar);
			break;
	}
}

/********************* registration ********************/

/* only called once, from space/spacetypes.c */
void ED_spacetype_clip(void)
{
	SpaceType *st = MEM_callocN(sizeof(SpaceType), "spacetype clip");
	ARegionType *art;

	st->spaceid = SPACE_CLIP;
	strncpy(st->name, "Clip", BKE_ST_MAXNAME);

	st->new = clip_new;
	st->free = clip_free;
	st->init = clip_init;
	st->duplicate = clip_duplicate;
	st->operatortypes = clip_operatortypes;
	st->keymap = clip_keymap;
	st->listener = clip_listener;
	st->context = clip_context;
	st->dropboxes = clip_dropboxes;
	st->refresh = clip_refresh;

	/* regions: main window */
	art = MEM_callocN(sizeof(ARegionType), "spacetype clip region");
	art->regionid = RGN_TYPE_WINDOW;
	art->init = clip_main_area_init;
	art->draw = clip_main_area_draw;
	art->listener = clip_main_area_listener;
	art->keymapflag = ED_KEYMAP_FRAMES | ED_KEYMAP_UI | ED_KEYMAP_GPENCIL;

	BLI_addhead(&st->regiontypes, art);

	/* preview */
	art = MEM_callocN(sizeof(ARegionType), "spacetype clip region preview");
	art->regionid = RGN_TYPE_PREVIEW;
	art->prefsizey = 240;
	art->init = clip_preview_area_init;
	art->draw = clip_preview_area_draw;
	art->listener = clip_preview_area_listener;
	art->keymapflag = ED_KEYMAP_FRAMES | ED_KEYMAP_UI | ED_KEYMAP_VIEW2D;

	BLI_addhead(&st->regiontypes, art);

	/* regions: properties */
	art = MEM_callocN(sizeof(ARegionType), "spacetype clip region properties");
	art->regionid = RGN_TYPE_UI;
	art->prefsizex = UI_COMPACT_PANEL_WIDTH;
	art->keymapflag = ED_KEYMAP_FRAMES | ED_KEYMAP_UI;
	art->init = clip_properties_area_init;
	art->draw = clip_properties_area_draw;
	art->listener = clip_properties_area_listener;
	BLI_addhead(&st->regiontypes, art);
	ED_clip_buttons_register(art);

	/* regions: tools */
	art = MEM_callocN(sizeof(ARegionType), "spacetype clip region tools");
	art->regionid = RGN_TYPE_TOOLS;
	art->prefsizex = UI_COMPACT_PANEL_WIDTH;
	art->keymapflag = ED_KEYMAP_FRAMES | ED_KEYMAP_UI;
	art->listener = clip_props_area_listener;
	art->init = clip_tools_area_init;
	art->draw = clip_tools_area_draw;

	BLI_addhead(&st->regiontypes, art);

	/* tool properties */
	art = MEM_callocN(sizeof(ARegionType), "spacetype clip tool properties region");
	art->regionid = RGN_TYPE_TOOL_PROPS;
	art->prefsizex = 0;
	art->prefsizey = 120;
	art->keymapflag = ED_KEYMAP_FRAMES | ED_KEYMAP_UI;
	art->listener = clip_props_area_listener;
	art->init = clip_tools_area_init;
	art->draw = clip_tools_area_draw;
	ED_clip_tool_props_register(art);

	BLI_addhead(&st->regiontypes, art);

	/* regions: header */
	art = MEM_callocN(sizeof(ARegionType), "spacetype clip region");
	art->regionid = RGN_TYPE_HEADER;
	art->prefsizey = HEADERY;
	art->keymapflag = ED_KEYMAP_FRAMES | ED_KEYMAP_UI | ED_KEYMAP_VIEW2D | ED_KEYMAP_HEADER;

	art->init = clip_header_area_init;
	art->draw = clip_header_area_draw;

	BLI_addhead(&st->regiontypes, art);

	BKE_spacetype_register(st);

	/* channels */
	art = MEM_callocN(sizeof(ARegionType), "spacetype clip channels region");
	art->regionid = RGN_TYPE_CHANNELS;
	art->prefsizex = UI_COMPACT_PANEL_WIDTH;
	art->keymapflag = ED_KEYMAP_FRAMES | ED_KEYMAP_UI;
	art->listener = clip_channels_area_listener;
	art->init = clip_channels_area_init;
	art->draw = clip_channels_area_draw;

	BLI_addhead(&st->regiontypes, art);
}<|MERGE_RESOLUTION|>--- conflicted
+++ resolved
@@ -728,11 +728,7 @@
 	RNA_boolean_set(kmi->ptr, "extend", TRUE);	/* toggle */
 }
 
-<<<<<<< HEAD
-const char *clip_context_dir[]= {"edit_movieclip", "edit_mask", NULL};
-=======
-const char *clip_context_dir[] = {"edit_movieclip", NULL};
->>>>>>> 7a4ad3aa
+const char *clip_context_dir[] = {"edit_movieclip", "edit_mask", NULL};
 
 static int clip_context(const bContext *C, const char *member, bContextDataResult *result)
 {
