--- conflicted
+++ resolved
@@ -199,21 +199,17 @@
 		if(layernum >= MAX_MTFACE)
 			return 0;
 
-<<<<<<< HEAD
 		BM_add_data_layer(em->bm, &em->bm->pdata, CD_MTEXPOLY);
 		CustomData_set_layer_active(&em->bm->pdata, CD_MTEXPOLY, layernum);
+
+		if(layernum) /* copy data from active UV */
+			copy_editface_active_customdata(em, CD_MTFACE, layernum);
+
 		if(active_set || layernum==0)
 			CustomData_set_layer_active(&em->bm->pdata, CD_MTEXPOLY, layernum);
 
 		BM_add_data_layer(em->bm, &em->bm->ldata, CD_MLOOPUV);
 		CustomData_set_layer_active(&em->bm->ldata, CD_MLOOPUV, layernum);
-=======
-		EM_add_data_layer(em, &em->fdata, CD_MTFACE, name);
-
-		if(layernum) /* copy data from active UV */
-			copy_editface_active_customdata(em, CD_MTFACE, layernum);
-
->>>>>>> 770119d1
 		if(active_set || layernum==0)
 			CustomData_set_layer_active(&em->bm->ldata, CD_MLOOPUV, layernum);
 	}
@@ -281,15 +277,12 @@
 		if(layernum >= MAX_MCOL)
 			return 0;
 
-<<<<<<< HEAD
 		BM_add_data_layer(em->bm, &em->bm->pdata, CD_MLOOPCOL);
 		CustomData_set_layer_active(&em->bm->ldata, CD_MLOOPCOL, layernum);
-=======
-		EM_add_data_layer(em, &em->fdata, CD_MCOL, name);
+
 
 		if(layernum) /* copy data from active vertex color layer */
 			copy_editface_active_customdata(em, CD_MCOL, layernum);
->>>>>>> 770119d1
 
 		if(active_set || layernum==0)
 			CustomData_set_layer_active(&em->bm->ldata, CD_MLOOPCOL, layernum);
