/**
 * $Id$
 *
 * ***** BEGIN GPL LICENSE BLOCK *****
 *
 * This program is free software; you can redistribute it and/or
 * modify it under the terms of the GNU General Public License
 * as published by the Free Software Foundation; either version 2
 * of the License, or (at your option) any later version.
 *
 * This program is distributed in the hope that it will be useful,
 * but WITHOUT ANY WARRANTY; without even the implied warranty of
 * MERCHANTABILITY or FITNESS FOR A PARTICULAR PURPOSE.  See the
 * GNU General Public License for more details.
 *
 * You should have received a copy of the GNU General Public License
 * along with this program; if not, write to the Free Software Foundation,
 * Inc., 51 Franklin Street, Fifth Floor, Boston, MA 02110-1301, USA.
 *
 * The Original Code is Copyright (C) 2001-2002 by NaN Holding BV.
 * All rights reserved.
 *
 * Contributor(s): Blender Foundation, 2002-2008 full recode
 *
 * ***** END GPL LICENSE BLOCK *****
 */

#include <stdio.h>
#include <stdlib.h>
#include <string.h>

#include "MEM_guardedalloc.h"

#include "DNA_anim_types.h"
#include "DNA_constraint_types.h"
#include "DNA_group_types.h"
#include "DNA_lamp_types.h"
#include "DNA_lattice_types.h"
#include "DNA_material_types.h"
#include "DNA_meta_types.h"
#include "DNA_particle_types.h"
#include "DNA_scene_types.h"
#include "DNA_world_types.h"

#include "BLI_math.h"
#include "BLI_editVert.h"
#include "BLI_listbase.h"
#include "BLI_string.h"

#include "BKE_action.h"
#include "BKE_animsys.h"
#include "BKE_armature.h"
#include "BKE_context.h"
#include "BKE_constraint.h"
#include "BKE_curve.h"
#include "BKE_depsgraph.h"
#include "BKE_displist.h"
#include "BKE_global.h"
#include "BKE_lattice.h"
#include "BKE_library.h"
#include "BKE_main.h"
#include "BKE_material.h"
#include "BKE_mball.h"
#include "BKE_mesh.h"
#include "BKE_modifier.h"
#include "BKE_object.h"
#include "BKE_report.h"
#include "BKE_sca.h"
#include "BKE_scene.h"
#include "BKE_texture.h"
#include "BKE_utildefines.h"
#include "BKE_tessmesh.h"

#include "WM_api.h"
#include "WM_types.h"

#include "UI_interface.h"
#include "UI_resources.h"

#include "RNA_access.h"
#include "RNA_define.h"
#include "RNA_enum_types.h"

#include "ED_armature.h"
#include "ED_curve.h"
#include "ED_object.h"
#include "ED_screen.h"
#include "ED_view3d.h"

#include "object_intern.h"

/*********************** Make Vertex Parent Operator ************************/

static int vertex_parent_set_poll(bContext *C)
{
	return ED_operator_editmesh(C) || ED_operator_editsurfcurve(C) || ED_operator_editlattice(C);
}

static int vertex_parent_set_exec(bContext *C, wmOperator *op)
{
	Scene *scene= CTX_data_scene(C);
	Object *obedit= CTX_data_edit_object(C);
	BMVert *eve;
	BMIter iter;
	Curve *cu;
	Nurb *nu;
	BezTriple *bezt;
	BPoint *bp;
	Object *par;
	int a, v1=0, v2=0, v3=0, v4=0, nr=1;
	
	/* we need 1 to 3 selected vertices */
	
	if(obedit->type==OB_MESH) {
		Mesh *me= obedit->data;
		BMEditMesh *em = me->edit_btmesh;

		BM_ITER(eve, &iter, em->bm, BM_VERTS_OF_MESH, NULL) {
			if (BM_TestHFlag(eve, BM_SELECT)) {
				if(v1==0) v1= nr;
				else if(v2==0) v2= nr;
				else if(v3==0) v3= nr;
				else if(v4==0) v4= nr;
				else break;
			}
		}
	}
	else if(ELEM(obedit->type, OB_SURF, OB_CURVE)) {
		ListBase *editnurb= curve_get_editcurve(obedit);
		
		cu= obedit->data;

		nu= editnurb->first;
		while(nu) {
			if(nu->type == CU_BEZIER) {
				bezt= nu->bezt;
				a= nu->pntsu;
				while(a--) {
					if(BEZSELECTED_HIDDENHANDLES(cu, bezt)) {
						if(v1==0) v1= nr;
						else if(v2==0) v2= nr;
						else if(v3==0) v3= nr;
						else if(v4==0) v4= nr;
						else break;
					}
					nr++;
					bezt++;
				}
			}
			else {
				bp= nu->bp;
				a= nu->pntsu*nu->pntsv;
				while(a--) {
					if(bp->f1 & SELECT) {
						if(v1==0) v1= nr;
						else if(v2==0) v2= nr;
						else if(v3==0) v3= nr;
						else if(v4==0) v4= nr;
						else break;
					}
					nr++;
					bp++;
				}
			}
			nu= nu->next;
		}
	}
	else if(obedit->type==OB_LATTICE) {
		Lattice *lt= obedit->data;
		
		a= lt->editlatt->pntsu*lt->editlatt->pntsv*lt->editlatt->pntsw;
		bp= lt->editlatt->def;
		while(a--) {
			if(bp->f1 & SELECT) {
				if(v1==0) v1= nr;
				else if(v2==0) v2= nr;
				else if(v3==0) v3= nr;
				else if(v4==0) v4= nr;
				else break;
			}
			nr++;
			bp++;
		}
	}
	
	if(v4 || !((v1 && v2==0 && v3==0) || (v1 && v2 && v3)) ) {
		BKE_report(op->reports, RPT_ERROR, "Select either 1 or 3 vertices to parent to");
		return OPERATOR_CANCELLED;
	}
	
	CTX_DATA_BEGIN(C, Object*, ob, selected_editable_objects) {
		if(ob != obedit) {
			ob->recalc |= OB_RECALC_ALL;
			par= obedit->parent;
			
			while(par) {
				if(par==ob) break;
				par= par->parent;
			}
			if(par) {
				BKE_report(op->reports, RPT_ERROR, "Loop in parents");
			}
			else {
				Object workob;
				
				ob->parent= BASACT->object;
				if(v3) {
					ob->partype= PARVERT3;
					ob->par1= v1-1;
					ob->par2= v2-1;
					ob->par3= v3-1;

					/* inverse parent matrix */
					what_does_parent(scene, ob, &workob);
					invert_m4_m4(ob->parentinv, workob.obmat);
				}
				else {
					ob->partype= PARVERT1;
					ob->par1= v1-1;

					/* inverse parent matrix */
					what_does_parent(scene, ob, &workob);
					invert_m4_m4(ob->parentinv, workob.obmat);
				}
			}
		}
	}
	CTX_DATA_END;
	
	DAG_scene_sort(scene);

	WM_event_add_notifier(C, NC_OBJECT, NULL);

	return OPERATOR_FINISHED;
}

void OBJECT_OT_vertex_parent_set(wmOperatorType *ot)
{
	/* identifiers */
	ot->name= "Make Vertex Parent";
	ot->description = "Parent selected objects to the selected vertices";
	ot->idname= "OBJECT_OT_vertex_parent_set";
	
	/* api callbacks */
	ot->invoke= WM_operator_confirm;
	ot->poll= vertex_parent_set_poll;
	ot->exec= vertex_parent_set_exec;
	
	/* flags */
	ot->flag= OPTYPE_REGISTER|OPTYPE_UNDO;
}

/********************** Make Proxy Operator *************************/

/* set the object to proxify */
static int make_proxy_invoke (bContext *C, wmOperator *op, wmEvent *evt)
{
	Scene *scene= CTX_data_scene(C);
	Object *ob= CTX_data_active_object(C);
	
	/* sanity checks */
	if (!scene || scene->id.lib || !ob)
		return OPERATOR_CANCELLED;
		
	/* Get object to work on - use a menu if we need to... */
	if (ob->dup_group && ob->dup_group->id.lib) {
		/* gives menu with list of objects in group */
		//proxy_group_objects_menu(C, op, ob, ob->dup_group);
		WM_enum_search_invoke(C, op, evt);
		return OPERATOR_CANCELLED;

	}
	else if (ob->id.lib) {
		uiPopupMenu *pup= uiPupMenuBegin(C, "OK?", ICON_QUESTION);
		uiLayout *layout= uiPupMenuLayout(pup);
		PointerRNA props_ptr;
		
		/* create operator menu item with relevant properties filled in */
		props_ptr= uiItemFullO(layout, op->idname, op->type->name, 0, NULL, WM_OP_EXEC_REGION_WIN, UI_ITEM_O_RETURN_PROPS);
		
		/* present the menu and be done... */
		uiPupMenuEnd(C, pup);
	}
	else {
		/* error.. cannot continue */
		BKE_report(op->reports, RPT_ERROR, "Can only make proxy for a referenced object or group");
	}
	
	/* this invoke just calls another instance of this operator... */
	return OPERATOR_CANCELLED;
}

static int make_proxy_exec (bContext *C, wmOperator *op)
{
	Object *ob, *gob= CTX_data_active_object(C);
	GroupObject *go;
	Scene *scene= CTX_data_scene(C);

	if (gob->dup_group != NULL)
	{
		go= BLI_findlink(&gob->dup_group->gobject, RNA_enum_get(op->ptr, "type"));
		ob= go->ob;
	}
	else
	{
		ob= gob;
		gob = NULL;
	}
	
	if (ob) {
		Object *newob;
		Base *newbase, *oldbase= BASACT;
		char name[32];
		
		/* Add new object for the proxy */
		newob= add_object(scene, OB_EMPTY);
		if (gob)
			strcpy(name, gob->id.name+2);
		else
			strcpy(name, ob->id.name+2);
		strcat(name, "_proxy");
		rename_id(&newob->id, name);
		
		/* set layers OK */
		newbase= BASACT;	/* add_object sets active... */
		newbase->lay= oldbase->lay;
		newob->lay= newbase->lay;
		
		/* remove base, leave user count of object, it gets linked in object_make_proxy */
		if (gob==NULL) {
			BLI_remlink(&scene->base, oldbase);
			MEM_freeN(oldbase);
		}
		
		object_make_proxy(newob, ob, gob);
		
		/* depsgraph flushes are needed for the new data */
		DAG_scene_sort(scene);
		DAG_id_flush_update(&newob->id, OB_RECALC_ALL);
		WM_event_add_notifier(C, NC_OBJECT|ND_DRAW, newob);
	}
	else {
		BKE_report(op->reports, RPT_ERROR, "No object to make proxy for");
		return OPERATOR_CANCELLED;
	}
	
	return OPERATOR_FINISHED;
}

/* Generic itemf's for operators that take library args */
static EnumPropertyItem *proxy_group_object_itemf(bContext *C, PointerRNA *ptr, int *free)
{
	EnumPropertyItem *item= NULL, item_tmp;
	int totitem= 0;
	int i= 0;
	Object *ob= CTX_data_active_object(C);
	GroupObject *go;

	if(!ob || !ob->dup_group)
		return DummyRNA_DEFAULT_items;

	memset(&item_tmp, 0, sizeof(item_tmp));

	/* find the object to affect */
	for (go= ob->dup_group->gobject.first; go; go= go->next) {
		item_tmp.identifier= item_tmp.name= go->ob->id.name+2;
		item_tmp.value= i++;
		RNA_enum_item_add(&item, &totitem, &item_tmp);
	}

	RNA_enum_item_end(&item, &totitem);
	*free= 1;

	return item;
}

void OBJECT_OT_proxy_make (wmOperatorType *ot)
{
	PropertyRNA *prop;

	/* identifiers */
	ot->name= "Make Proxy";
	ot->idname= "OBJECT_OT_proxy_make";
	ot->description= "Add empty object to become local replacement data of a library-linked object";
	
	/* callbacks */
	ot->invoke= make_proxy_invoke;
	ot->exec= make_proxy_exec;
	ot->poll= ED_operator_object_active;
	
	/* flags */
	ot->flag= OPTYPE_REGISTER|OPTYPE_UNDO;
	
	/* properties */
	RNA_def_string(ot->srna, "object", "", 19, "Proxy Object", "Name of lib-linked/grouped object to make a proxy for.");
	prop= RNA_def_enum(ot->srna, "type", DummyRNA_DEFAULT_items, 0, "Type", "Group object"); /* XXX, relies on hard coded ID at the moment */
	RNA_def_enum_funcs(prop, proxy_group_object_itemf);
	ot->prop= prop;
}

/********************** Clear Parent Operator ******************* */

static EnumPropertyItem prop_clear_parent_types[] = {
	{0, "CLEAR", 0, "Clear Parent", ""},
	{1, "CLEAR_KEEP_TRANSFORM", 0, "Clear and Keep Transformation", ""},
	{2, "CLEAR_INVERSE", 0, "Clear Parent Inverse", ""},
	{0, NULL, 0, NULL, NULL}
};

/* note, poll should check for editable scene */
static int parent_clear_exec(bContext *C, wmOperator *op)
{
	int type= RNA_enum_get(op->ptr, "type");
	
	CTX_DATA_BEGIN(C, Object*, ob, selected_editable_objects) {

		if(type == 0) {
			ob->parent= NULL;
		}			
		else if(type == 1) {
			ob->parent= NULL;
			object_apply_mat4(ob, ob->obmat);
		}
		else if(type == 2)
			unit_m4(ob->parentinv);

		ob->recalc |= OB_RECALC_ALL;
	}
	CTX_DATA_END;
	
	DAG_scene_sort(CTX_data_scene(C));
	DAG_ids_flush_update(0);
	WM_event_add_notifier(C, NC_OBJECT|ND_TRANSFORM, NULL);

	return OPERATOR_FINISHED;
}

void OBJECT_OT_parent_clear(wmOperatorType *ot)
{
	/* identifiers */
	ot->name= "Clear Parent";
	ot->description = "Clear the object's parenting";
	ot->idname= "OBJECT_OT_parent_clear";
	
	/* api callbacks */
	ot->invoke= WM_menu_invoke;
	ot->exec= parent_clear_exec;
	
	ot->poll= ED_operator_object_active_editable;
	
	/* flags */
	ot->flag= OPTYPE_REGISTER|OPTYPE_UNDO;
	
	ot->prop= RNA_def_enum(ot->srna, "type", prop_clear_parent_types, 0, "Type", "");
}

/* ******************** Make Parent Operator *********************** */

#define PAR_OBJECT				0
#define PAR_ARMATURE			1
#define PAR_ARMATURE_NAME		2
#define PAR_ARMATURE_ENVELOPE	3
#define PAR_ARMATURE_AUTO		4
#define PAR_BONE				5
#define PAR_CURVE				6
#define PAR_FOLLOW				7
#define PAR_PATH_CONST			8
#define PAR_LATTICE				9
#define PAR_VERTEX				10
#define PAR_TRIA				11

static EnumPropertyItem prop_make_parent_types[] = {
	{PAR_OBJECT, "OBJECT", 0, "Object", ""},
	{PAR_ARMATURE, "ARMATURE", 0, "Armature Deform", ""},
	{PAR_ARMATURE_NAME, "ARMATURE_NAME", 0, "   With Empty Groups", ""},
	{PAR_ARMATURE_AUTO, "ARMATURE_AUTO", 0, "   With Automatic Weights", ""},
	{PAR_ARMATURE_ENVELOPE, "ARMATURE_ENVELOPE", 0, "   With Envelope Weights", ""},
	{PAR_BONE, "BONE", 0, "Bone", ""},
	{PAR_CURVE, "CURVE", 0, "Curve Deform", ""},
	{PAR_FOLLOW, "FOLLOW", 0, "Follow Path", ""},
	{PAR_PATH_CONST, "PATH_CONST", 0, "Path Constraint", ""},
	{PAR_LATTICE, "LATTICE", 0, "Lattice Deform", ""},
	{PAR_VERTEX, "VERTEX", 0, "Vertex", ""},
	{PAR_TRIA, "TRIA", 0, "Triangle", ""},
	{0, NULL, 0, NULL, NULL}
};

static int test_parent_loop(Object *par, Object *ob)
{
	/* test if 'ob' is a parent somewhere in par's parents */
	
	if(par == NULL) return 0;
	if(ob == par) return 1;
	
	return test_parent_loop(par->parent, ob);
}

void ED_object_parent(Object *ob, Object *par, int type, const char *substr)
{
	if(!par || test_parent_loop(par, ob)) {
		ob->parent= NULL;
		ob->partype= PAROBJECT;
		ob->parsubstr[0]= 0;
		return;
	}

	/* this could use some more checks */

	ob->parent= par;
	ob->partype &= ~PARTYPE;
	ob->partype |= type;
	BLI_strncpy(ob->parsubstr, substr, sizeof(ob->parsubstr));
}

static int parent_set_exec(bContext *C, wmOperator *op)
{
	Scene *scene= CTX_data_scene(C);
	Object *par= CTX_data_active_object(C);
	bPoseChannel *pchan= NULL;
	int partype= RNA_enum_get(op->ptr, "type");
	int pararm= ELEM4(partype, PAR_ARMATURE, PAR_ARMATURE_NAME, PAR_ARMATURE_ENVELOPE, PAR_ARMATURE_AUTO);
	
	par->recalc |= OB_RECALC_OB;
	
	/* preconditions */
	if(partype==PAR_FOLLOW || partype==PAR_PATH_CONST) {
		if(par->type!=OB_CURVE)
			return OPERATOR_CANCELLED;
		else {
			Curve *cu= par->data;
			
			if((cu->flag & CU_PATH)==0) {
				cu->flag |= CU_PATH|CU_FOLLOW;
				makeDispListCurveTypes(scene, par, 0);  /* force creation of path data */
			}
			else cu->flag |= CU_FOLLOW;
			
			/* fall back on regular parenting now (for follow only) */
			if(partype == PAR_FOLLOW)
				partype= PAR_OBJECT;
		}		
	}
	else if(partype==PAR_BONE) {
		pchan= get_active_posechannel(par);
		
		if(pchan==NULL) {
			BKE_report(op->reports, RPT_ERROR, "No active Bone");
			return OPERATOR_CANCELLED;
		}
	}
	
	/* context itterator */
	CTX_DATA_BEGIN(C, Object*, ob, selected_editable_objects) {
		
		if(ob!=par) {
			
			if( test_parent_loop(par, ob) ) {
				BKE_report(op->reports, RPT_ERROR, "Loop in parents");
			}
			else {
				Object workob;
				
				/* apply transformation of previous parenting */
				object_apply_mat4(ob, ob->obmat);
				
				/* set the parent (except for follow-path constraint option) */
				if(partype != PAR_PATH_CONST)
					ob->parent= par;
				
				/* handle types */
				if (pchan)
					strcpy(ob->parsubstr, pchan->name);
				else
					ob->parsubstr[0]= 0;
					
				if(partype == PAR_PATH_CONST)
					; /* don't do anything here, since this is not technically "parenting" */
				else if( ELEM(partype, PAR_CURVE, PAR_LATTICE) || pararm )
				{
					/* partype is now set to PAROBJECT so that invisible 'virtual' modifiers don't need to be created
					 * NOTE: the old (2.4x) method was to set ob->partype = PARSKEL, creating the virtual modifiers
					 */
					ob->partype= PAROBJECT;	/* note, dna define, not operator property */
					//ob->partype= PARSKEL; /* note, dna define, not operator property */
					
					/* BUT, to keep the deforms, we need a modifier, and then we need to set the object that it uses */
					// XXX currently this should only happen for meshes, curves, surfaces, and lattices - this stuff isn't available for metas yet
					if (ELEM5(ob->type, OB_MESH, OB_CURVE, OB_SURF, OB_FONT, OB_LATTICE)) 
					{
						ModifierData *md;

						switch (partype) {
						case PAR_CURVE: /* curve deform */
							md= ED_object_modifier_add(op->reports, scene, ob, NULL, eModifierType_Curve);
							((CurveModifierData *)md)->object= par;
							break;
						case PAR_LATTICE: /* lattice deform */
							md= ED_object_modifier_add(op->reports, scene, ob, NULL, eModifierType_Lattice);
							((LatticeModifierData *)md)->object= par;
							break;
						default: /* armature deform */
							md= ED_object_modifier_add(op->reports, scene, ob, NULL, eModifierType_Armature);
							((ArmatureModifierData *)md)->object= par;
							break;
						}
					}
				}
				else if (partype == PAR_BONE)
					ob->partype= PARBONE; /* note, dna define, not operator property */
				else
					ob->partype= PAROBJECT;	/* note, dna define, not operator property */
				
				/* constraint */
				if(partype == PAR_PATH_CONST) {
					bConstraint *con;
					bFollowPathConstraint *data;
					float cmat[4][4], vec[3];
					
					con = add_ob_constraint(ob, "AutoPath", CONSTRAINT_TYPE_FOLLOWPATH);
					
					data = con->data;
					data->tar = par;
					
					get_constraint_target_matrix(scene, con, 0, CONSTRAINT_OBTYPE_OBJECT, NULL, cmat, scene->r.cfra - give_timeoffset(ob));
					sub_v3_v3v3(vec, ob->obmat[3], cmat[3]);
					
					ob->loc[0] = vec[0];
					ob->loc[1] = vec[1];
					ob->loc[2] = vec[2];
				}
				else if(pararm && ob->type==OB_MESH && par->type == OB_ARMATURE) {
					if(partype == PAR_ARMATURE_NAME)
						create_vgroups_from_armature(scene, ob, par, ARM_GROUPS_NAME, 0);
					else if(partype == PAR_ARMATURE_ENVELOPE)
						create_vgroups_from_armature(scene, ob, par, ARM_GROUPS_ENVELOPE, 0);
					else if(partype == PAR_ARMATURE_AUTO)
						create_vgroups_from_armature(scene, ob, par, ARM_GROUPS_AUTO, 0);
					
					/* get corrected inverse */
					ob->partype= PAROBJECT;
					what_does_parent(scene, ob, &workob);
					
					invert_m4_m4(ob->parentinv, workob.obmat);
				}
				else {
					/* calculate inverse parent matrix */
					what_does_parent(scene, ob, &workob);
					invert_m4_m4(ob->parentinv, workob.obmat);
				}
				
				ob->recalc |= OB_RECALC_OB|OB_RECALC_DATA;
			}
		}
	}
	CTX_DATA_END;
	
	DAG_scene_sort(scene);
	DAG_ids_flush_update(0);
	WM_event_add_notifier(C, NC_OBJECT|ND_TRANSFORM, NULL);
	
	return OPERATOR_FINISHED;
}

static int parent_set_invoke(bContext *C, wmOperator *op, wmEvent *event)
{
	Object *ob= CTX_data_active_object(C);
	uiPopupMenu *pup= uiPupMenuBegin(C, "Set Parent To", 0);
	uiLayout *layout= uiPupMenuLayout(pup);
	
	uiLayoutSetOperatorContext(layout, WM_OP_EXEC_DEFAULT);
	uiItemEnumO(layout, "OBJECT_OT_parent_set", NULL, 0, "type", PAR_OBJECT);
	
	/* ob becomes parent, make the associated menus */
	if(ob->type==OB_ARMATURE) {
		uiItemEnumO(layout, "OBJECT_OT_parent_set", NULL, 0, "type", PAR_ARMATURE);
		uiItemEnumO(layout, "OBJECT_OT_parent_set", NULL, 0, "type", PAR_ARMATURE_NAME);
		uiItemEnumO(layout, "OBJECT_OT_parent_set", NULL, 0, "type", PAR_ARMATURE_ENVELOPE);
		uiItemEnumO(layout, "OBJECT_OT_parent_set", NULL, 0, "type", PAR_ARMATURE_AUTO);
		uiItemEnumO(layout, "OBJECT_OT_parent_set", NULL, 0, "type", PAR_BONE);
	}
	else if(ob->type==OB_CURVE) {
		uiItemEnumO(layout, "OBJECT_OT_parent_set", NULL, 0, "type", PAR_CURVE);
		uiItemEnumO(layout, "OBJECT_OT_parent_set", NULL, 0, "type", PAR_FOLLOW);
		uiItemEnumO(layout, "OBJECT_OT_parent_set", NULL, 0, "type", PAR_PATH_CONST);
	}
	else if(ob->type == OB_LATTICE) {
		uiItemEnumO(layout, "OBJECT_OT_parent_set", NULL, 0, "type", PAR_LATTICE);
	}
	
	uiPupMenuEnd(C, pup);
	
	return OPERATOR_CANCELLED;
}


void OBJECT_OT_parent_set(wmOperatorType *ot)
{
	/* identifiers */
	ot->name= "Make Parent";
	ot->description = "Set the object's parenting";
	ot->idname= "OBJECT_OT_parent_set";
	
	/* api callbacks */
	ot->invoke= parent_set_invoke;
	ot->exec= parent_set_exec;
	
	ot->poll= ED_operator_object_active_editable;
	
	/* flags */
	ot->flag= OPTYPE_REGISTER|OPTYPE_UNDO;
	
	RNA_def_enum(ot->srna, "type", prop_make_parent_types, 0, "Type", "");
}

/* ************ Make Parent Without Inverse Operator ******************* */

static int parent_noinv_set_exec(bContext *C, wmOperator *op)
{
	Object *par= CTX_data_active_object(C);
	
	par->recalc |= OB_RECALC_OB;
	
	/* context itterator */
	CTX_DATA_BEGIN(C, Object*, ob, selected_editable_objects) {
		if (ob != par) {
			if (test_parent_loop(par, ob)) {
				BKE_report(op->reports, RPT_ERROR, "Loop in parents");
			}
			else {
				/* clear inverse matrix and also the object location */
				unit_m4(ob->parentinv);
				memset(ob->loc, 0, 3*sizeof(float));
				
				/* set recalc flags */
				ob->recalc |= OB_RECALC_OB|OB_RECALC_DATA;
				
				/* set parenting type for object - object only... */
				ob->parent= par;
				ob->partype= PAROBJECT;	/* note, dna define, not operator property */
			}
		}
	}
	CTX_DATA_END;
	
	DAG_scene_sort(CTX_data_scene(C));
	DAG_ids_flush_update(0);
	WM_event_add_notifier(C, NC_OBJECT|ND_TRANSFORM, NULL);
	
	return OPERATOR_FINISHED;
}

void OBJECT_OT_parent_no_inverse_set(wmOperatorType *ot)
{
	/* identifiers */
	ot->name= "Make Parent without Inverse";
	ot->description = "Set the object's parenting without setting the inverse parent correction";
	ot->idname= "OBJECT_OT_parent_no_inverse_set";
	
	/* api callbacks */
	ot->invoke= WM_operator_confirm;
	ot->exec= parent_noinv_set_exec;
	ot->poll= ED_operator_object_active_editable;
	
	/* flags */
	ot->flag= OPTYPE_REGISTER|OPTYPE_UNDO;
}

/************************ Clear Slow Parent Operator *********************/

static int object_slow_parent_clear_exec(bContext *C, wmOperator *op)
{
	Scene *scene= CTX_data_scene(C);

	CTX_DATA_BEGIN(C, Object*, ob, selected_editable_objects) {
		if(ob->parent) {
			if(ob->partype & PARSLOW) {
				ob->partype -= PARSLOW;
				where_is_object(scene, ob);
				ob->partype |= PARSLOW;
				ob->recalc |= OB_RECALC_OB;
			}
		}
	}
	CTX_DATA_END;

	DAG_ids_flush_update(0);
	WM_event_add_notifier(C, NC_SCENE, scene);
	
	return OPERATOR_FINISHED;
}

void OBJECT_OT_slow_parent_clear(wmOperatorType *ot)
{
	
	/* identifiers */
	ot->name= "Clear Slow Parent";
	ot->description = "Clear the object's slow parent";
	ot->idname= "OBJECT_OT_slow_parent_clear";
	
	/* api callbacks */
	ot->invoke= WM_operator_confirm;
	ot->exec= object_slow_parent_clear_exec;
	ot->poll= ED_operator_view3d_active;
	
	/* flags */
	ot->flag= OPTYPE_REGISTER|OPTYPE_UNDO;
}

/********************** Make Slow Parent Operator *********************/

static int object_slow_parent_set_exec(bContext *C, wmOperator *op)
{
	Scene *scene= CTX_data_scene(C);

	CTX_DATA_BEGIN(C, Object*, ob, selected_editable_objects) {
		if(ob->parent)
			ob->partype |= PARSLOW;

		ob->recalc |= OB_RECALC_OB;
		
	}
	CTX_DATA_END;

	DAG_ids_flush_update(0);
	WM_event_add_notifier(C, NC_SCENE, scene);
	
	return OPERATOR_FINISHED;
}

void OBJECT_OT_slow_parent_set(wmOperatorType *ot)
{
	
	/* identifiers */
	ot->name= "Set Slow Parent";
	ot->description = "Set the object's slow parent";
	ot->idname= "OBJECT_OT_slow_parent_set";
	
	/* api callbacks */
	ot->invoke= WM_operator_confirm;
	ot->exec= object_slow_parent_set_exec;
	ot->poll= ED_operator_view3d_active;
	
	/* flags */
	ot->flag= OPTYPE_REGISTER|OPTYPE_UNDO;
}

/* ******************** Clear Track Operator ******************* */

static EnumPropertyItem prop_clear_track_types[] = {
	{0, "CLEAR", 0, "Clear Track", ""},
	{1, "CLEAR_KEEP_TRANSFORM", 0, "Clear and Keep Transformation (Clear Track)", ""},
	{0, NULL, 0, NULL, NULL}
};

/* note, poll should check for editable scene */
static int object_track_clear_exec(bContext *C, wmOperator *op)
{
	int type= RNA_enum_get(op->ptr, "type");

	if(CTX_data_edit_object(C)) {
		BKE_report(op->reports, RPT_ERROR, "Operation cannot be performed in EditMode");
		return OPERATOR_CANCELLED;
	}
	CTX_DATA_BEGIN(C, Object*, ob, selected_editable_objects) {
		bConstraint *con, *pcon;
		
		/* remove track-object for old track */
		ob->track= NULL;
		ob->recalc |= OB_RECALC_ALL;
		
		/* also remove all tracking constraints */
		for (con= ob->constraints.last; con; con= pcon) {
			pcon= con->prev;
			if (ELEM3(con->type, CONSTRAINT_TYPE_TRACKTO, CONSTRAINT_TYPE_LOCKTRACK, CONSTRAINT_TYPE_DAMPTRACK))
				remove_constraint(&ob->constraints, con);
		}
		
		if(type == 1)
			object_apply_mat4(ob, ob->obmat);
	}
	CTX_DATA_END;

	DAG_ids_flush_update(0);
	DAG_scene_sort(CTX_data_scene(C));
	WM_event_add_notifier(C, NC_OBJECT|ND_TRANSFORM, NULL);

	return OPERATOR_FINISHED;
}

void OBJECT_OT_track_clear(wmOperatorType *ot)
{
	/* identifiers */
	ot->name= "Clear track";
	ot->description = "Clear tracking constraint or flag from object";
	ot->idname= "OBJECT_OT_track_clear";
	
	/* api callbacks */
	ot->invoke= WM_menu_invoke;
	ot->exec= object_track_clear_exec;
	
	ot->poll= ED_operator_scene_editable;
	
	/* flags */
	ot->flag= OPTYPE_REGISTER|OPTYPE_UNDO;
	
	ot->prop= RNA_def_enum(ot->srna, "type", prop_clear_track_types, 0, "Type", "");
}

/************************** Make Track Operator *****************************/

static EnumPropertyItem prop_make_track_types[] = {
	{1, "DAMPTRACK", 0, "Damped Track Constraint", ""},
	{2, "TRACKTO", 0, "Track To Constraint", ""},
	{3, "LOCKTRACK", 0, "Lock Track Constraint", ""},
	{0, NULL, 0, NULL, NULL}
};

static int track_set_exec(bContext *C, wmOperator *op)
{
	Scene *scene= CTX_data_scene(C);
	Object *obact= CTX_data_active_object(C); 
	
	int type= RNA_enum_get(op->ptr, "type");
		
	if(type == 1) {
		bConstraint *con;
		bDampTrackConstraint *data;

		CTX_DATA_BEGIN(C, Object*, ob, selected_editable_objects) {
			if(ob!=obact) {
				con = add_ob_constraint(ob, "AutoTrack", CONSTRAINT_TYPE_DAMPTRACK);

				data = con->data;
				data->tar = obact;
				ob->recalc |= OB_RECALC_ALL;
				
				/* Lamp and Camera track differently by default */
				if (ob->type == OB_LAMP || ob->type == OB_CAMERA)
					data->trackflag = TRACK_nZ;
			}
		}
		CTX_DATA_END;
	}
	else if(type == 2) {
		bConstraint *con;
		bTrackToConstraint *data;

		CTX_DATA_BEGIN(C, Object*, ob, selected_editable_objects) {
			if(ob!=obact) {
				con = add_ob_constraint(ob, "AutoTrack", CONSTRAINT_TYPE_TRACKTO);

				data = con->data;
				data->tar = obact;
				ob->recalc |= OB_RECALC_ALL;
				
				/* Lamp and Camera track differently by default */
				if (ob->type == OB_LAMP || ob->type == OB_CAMERA) {
					data->reserved1 = TRACK_nZ;
					data->reserved2 = UP_Y;
				}
			}
		}
		CTX_DATA_END;
	}
	else if(type == 3) {
		bConstraint *con;
		bLockTrackConstraint *data;

		CTX_DATA_BEGIN(C, Object*, ob, selected_editable_objects) {
			if(ob!=obact) {
				con = add_ob_constraint(ob, "AutoTrack", CONSTRAINT_TYPE_LOCKTRACK);

				data = con->data;
				data->tar = obact;
				ob->recalc |= OB_RECALC_ALL;
				
				/* Lamp and Camera track differently by default */
				if (ob->type == OB_LAMP || ob->type == OB_CAMERA) {
					data->trackflag = TRACK_nZ;
					data->lockflag = LOCK_Y;
				}
			}
		}
		CTX_DATA_END;
	}
	
	DAG_scene_sort(scene);
	DAG_ids_flush_update(0);
	WM_event_add_notifier(C, NC_OBJECT|ND_TRANSFORM, NULL);
	
	return OPERATOR_FINISHED;
}

void OBJECT_OT_track_set(wmOperatorType *ot)
{
	/* identifiers */
	ot->name= "Make Track";
	ot->description = "Make the object track another object, either by constraint or old way or locked track";
	ot->idname= "OBJECT_OT_track_set";
	
	/* api callbacks */
	ot->invoke= WM_menu_invoke;
	ot->exec= track_set_exec;
	
	ot->poll= ED_operator_scene_editable;
	
	/* flags */
	ot->flag= OPTYPE_REGISTER|OPTYPE_UNDO;
	
	/* properties */
	ot->prop= RNA_def_enum(ot->srna, "type", prop_make_track_types, 0, "Type", "");
}

/************************** Move to Layer Operator *****************************/

static unsigned int move_to_layer_init(bContext *C, wmOperator *op)
{
	int values[20], a;
	unsigned int lay= 0;

	if(!RNA_property_is_set(op->ptr, "layer")) {
		CTX_DATA_BEGIN(C, Base*, base, selected_editable_bases) {
			lay |= base->lay;
		}
		CTX_DATA_END;

		for(a=0; a<20; a++)
			values[a]= (lay & (1<<a));
		
		RNA_boolean_set_array(op->ptr, "layer", values);
	}
	else {
		RNA_boolean_get_array(op->ptr, "layer", values);

		for(a=0; a<20; a++)
			if(values[a])
				lay |= (1 << a);
	}

	return lay;
}

static int move_to_layer_invoke(bContext *C, wmOperator *op, wmEvent *event)
{
	View3D *v3d= CTX_wm_view3d(C);
	if(v3d && v3d->localvd) {
		return WM_operator_confirm_message(C, op, "Move from localview");
	}
	else {
		move_to_layer_init(C, op);
		return WM_operator_props_popup(C, op, event);
	}
}

static int move_to_layer_exec(bContext *C, wmOperator *op)
{
	Scene *scene= CTX_data_scene(C);
	View3D *v3d= CTX_wm_view3d(C);
	unsigned int lay, local;
	int islamp= 0;
	
	lay= move_to_layer_init(C, op);
	lay &= 0xFFFFFF;

	if(lay==0) return OPERATOR_CANCELLED;
	
	if(v3d && v3d->localvd) {
		/* now we can move out of localview. */
		// XXX if (!okee("Move from localview")) return;
		CTX_DATA_BEGIN(C, Base*, base, selected_editable_bases) {
			lay= base->lay & ~v3d->lay;
			base->lay= lay;
			base->object->lay= lay;
			base->object->flag &= ~SELECT;
			base->flag &= ~SELECT;
			if(base->object->type==OB_LAMP) islamp= 1;
		}
		CTX_DATA_END;
	}
	else {
		/* normal non localview operation */
		CTX_DATA_BEGIN(C, Base*, base, selected_editable_bases) {
			/* upper byte is used for local view */
			local= base->lay & 0xFF000000;  
			base->lay= lay + local;
			base->object->lay= lay;
			if(base->object->type==OB_LAMP) islamp= 1;
		}
		CTX_DATA_END;
	}

	if(islamp) reshadeall_displist(scene);	/* only frees */
	
	/* warning, active object may be hidden now */
	
	WM_event_add_notifier(C, NC_SCENE|NC_OBJECT|ND_DRAW, scene); /* is NC_SCENE needed ? */
	DAG_scene_sort(scene);

	return OPERATOR_FINISHED;
}

void OBJECT_OT_move_to_layer(wmOperatorType *ot)
{
	/* identifiers */
	ot->name= "Move to Layer";
	ot->description = "Move the object to different layers";
	ot->idname= "OBJECT_OT_move_to_layer";
	
	/* api callbacks */
	ot->invoke= move_to_layer_invoke;
	ot->exec= move_to_layer_exec;
	ot->poll= ED_operator_scene_editable;
	
	/* flags */
	ot->flag= OPTYPE_REGISTER|OPTYPE_UNDO;
	
	/* properties */
	RNA_def_boolean_layer_member(ot->srna, "layer", 20, NULL, "Layer", "");
}

/************************** Link to Scene Operator *****************************/

void link_to_scene(unsigned short nr)
{
#if 0
	Scene *sce= (Scene*) BLI_findlink(&G.main->scene, G.curscreen->scenenr-1);
	Base *base, *nbase;
	
	if(sce==0) return;
	if(sce->id.lib) return;
	
	for(base= FIRSTBASE; base; base= base->next) {
		if(TESTBASE(v3d, base)) {
			
			nbase= MEM_mallocN( sizeof(Base), "newbase");
			*nbase= *base;
			BLI_addhead( &(sce->base), nbase);
			id_us_plus((ID *)base->object);
		}
	}
#endif
}

static int make_links_scene_exec(bContext *C, wmOperator *op)
{
	Scene *scene_to= BLI_findlink(&CTX_data_main(C)->scene, RNA_enum_get(op->ptr, "scene"));

	if(scene_to==NULL) {
		BKE_report(op->reports, RPT_ERROR, "Scene not found");
		return OPERATOR_CANCELLED;
	}

	if(scene_to == CTX_data_scene(C)) {
		BKE_report(op->reports, RPT_ERROR, "Can't link objects into the same scene");
		return OPERATOR_CANCELLED;
		}

	if(scene_to->id.lib) {
		BKE_report(op->reports, RPT_ERROR, "Can't link objects into a linked scene");
		return OPERATOR_CANCELLED;
	}

	CTX_DATA_BEGIN(C, Base*, base, selected_bases)
	{
		if(!object_in_scene(base->object, scene_to)) {
			Base *nbase= MEM_mallocN( sizeof(Base), "newbase");
					*nbase= *base;
			BLI_addhead( &(scene_to->base), nbase);
					id_us_plus((ID *)base->object);
				}
			}
	CTX_DATA_END;

	DAG_ids_flush_update(0);

	/* one day multiple scenes will be visible, then we should have some update function for them */
	return OPERATOR_FINISHED;
}

enum {
	MAKE_LINKS_OBDATA = 1,
	MAKE_LINKS_MATERIALS,
	MAKE_LINKS_ANIMDATA,
	MAKE_LINKS_DUPLIGROUP,
	MAKE_LINKS_MODIFIERS
};

/* Return 1 if make link data is allow, zero otherwise */
static int allow_make_links_data(int ev, Object *ob, Object *obt)
{
	switch(ev) {
		case MAKE_LINKS_OBDATA:
			if (ob->type == obt->type && ob->type != OB_EMPTY)
				return 1;
			break;
		case MAKE_LINKS_MATERIALS:
			if (ELEM5(ob->type, OB_MESH, OB_CURVE, OB_FONT, OB_SURF, OB_MBALL) &&
				ELEM5(obt->type, OB_MESH, OB_CURVE, OB_FONT, OB_SURF, OB_MBALL))
				return 1;
			break;
		case MAKE_LINKS_ANIMDATA:
		case MAKE_LINKS_DUPLIGROUP:
			return 1;
		case MAKE_LINKS_MODIFIERS:
			if (ob->type != OB_EMPTY && obt->type != OB_EMPTY)
				return 1;
			break;
	}
	return 0;
}

static int make_links_data_exec(bContext *C, wmOperator *op)
{
	int event = RNA_int_get(op->ptr, "type");
	Object *ob;
	ID *id;
	int a;

	ob= CTX_data_active_object(C);

	CTX_DATA_BEGIN(C, Object*, obt, selected_editable_objects) {
		if(ob != obt) {
<<<<<<< HEAD
			switch(event) {
			case MAKE_LINKS_OBDATA: /* obdata */
							id= obt->data;
							id->us--;

							id= ob->data;
							id_us_plus(id);
							obt->data= id;

							/* if amount of material indices changed: */
							test_object_materials(obt->data);

							obt->recalc |= OB_RECALC_DATA;
				break;
			case MAKE_LINKS_MATERIALS:
				/* new approach, using functions from kernel */
				for(a=0; a<ob->totcol; a++) {
					Material *ma= give_current_material(ob, a+1);
					assign_material(obt, ma, a+1);	/* also works with ma==NULL */
						}
				break;
			case MAKE_LINKS_ANIMDATA:
				BKE_copy_animdata_id((ID *)obt, (ID *)ob);
				BKE_copy_animdata_id((ID *)obt->data, (ID *)ob->data);
				break;
			case MAKE_LINKS_DUPLIGROUP:
					if(ob->dup_group) ob->dup_group->id.us--;
					obt->dup_group= ob->dup_group;
					if(obt->dup_group) {
						id_us_plus((ID *)obt->dup_group);
						obt->transflag |= OB_DUPLIGROUP;
					}
				break;
			case MAKE_LINKS_MODIFIERS:
				object_link_modifiers(obt, ob);
				obt->recalc |= OB_RECALC;
				break;
=======
			if (allow_make_links_data(event, ob, obt)) {
				switch(event) {
				case MAKE_LINKS_OBDATA: /* obdata */
					id= obt->data;
					id->us--;

					id= ob->data;
					id_us_plus(id);
					obt->data= id;

					/* if amount of material indices changed: */
					test_object_materials(obt->data);

					obt->recalc |= OB_RECALC_DATA;
					break;
				case MAKE_LINKS_MATERIALS:
					/* new approach, using functions from kernel */
					for(a=0; a<ob->totcol; a++) {
						Material *ma= give_current_material(ob, a+1);
						assign_material(obt, ma, a+1);	/* also works with ma==NULL */
					}
					break;
				case MAKE_LINKS_ANIMDATA:
					BKE_copy_animdata_id((ID *)obt, (ID *)ob);
					BKE_copy_animdata_id((ID *)obt->data, (ID *)ob->data);
					break;
				case MAKE_LINKS_DUPLIGROUP:
					obt->dup_group= ob->dup_group;
					if(obt->dup_group) {
						id_lib_extern(&obt->dup_group->id);
						obt->transflag |= OB_DUPLIGROUP;
					}
					break;
				case MAKE_LINKS_MODIFIERS:
					object_link_modifiers(obt, ob);
					obt->recalc |= OB_RECALC_ALL;
					break;
				}
>>>>>>> 7f083c45
			}
		}
	}
	CTX_DATA_END;

	DAG_ids_flush_update(0);
	WM_event_add_notifier(C, NC_SPACE|ND_SPACE_VIEW3D, CTX_wm_view3d(C));
	return OPERATOR_FINISHED;
}


void OBJECT_OT_make_links_scene(wmOperatorType *ot)
{
	PropertyRNA *prop;

	/* identifiers */
	ot->name= "Link Objects to Scene";
	ot->description = "Make linked data local to each object";
	ot->idname= "OBJECT_OT_make_links_scene";

	/* api callbacks */
	ot->exec= make_links_scene_exec;
	/* better not run the poll check */

	/* flags */
	ot->flag= OPTYPE_REGISTER|OPTYPE_UNDO;

	/* properties */
	prop= RNA_def_enum(ot->srna, "scene", DummyRNA_NULL_items, 0, "Scene", "");
	RNA_def_enum_funcs(prop, RNA_scene_local_itemf);
	ot->prop= prop;
}

void OBJECT_OT_make_links_data(wmOperatorType *ot)
{
	static EnumPropertyItem make_links_items[]= {
		{MAKE_LINKS_OBDATA,		"OBDATA", 0, "Object Data", ""},
		{MAKE_LINKS_MATERIALS,	"MATERIAL", 0, "Materials", ""},
		{MAKE_LINKS_ANIMDATA,	"ANIMATION", 0, "Animation Data", ""},
		{MAKE_LINKS_DUPLIGROUP,	"DUPLIGROUP", 0, "DupliGroup", ""},
		{MAKE_LINKS_MODIFIERS,	"MODIFIERS", 0, "Modifiers", ""},
		{0, NULL, 0, NULL, NULL}};

	PropertyRNA *prop;

	/* identifiers */
	ot->name= "Link Data";
	ot->description = "Make links from the active object to other selected objects";
	ot->idname= "OBJECT_OT_make_links_data";

	/* api callbacks */
	ot->exec= make_links_data_exec;
	ot->poll= ED_operator_scene_editable;

	/* flags */
	ot->flag= OPTYPE_REGISTER|OPTYPE_UNDO;

	/* properties */
	prop= RNA_def_enum(ot->srna, "type", make_links_items, 0, "Type", "");
}


/**************************** Make Single User ********************************/

static void single_object_users__forwardModifierLinks(void *userData, Object *ob, Object **obpoin)
{
	ID_NEW(*obpoin);
}

void single_object_users(Scene *scene, View3D *v3d, int flag)	
{
	Base *base;
	Object *ob, *obn;
	
	clear_sca_new_poins();	/* sensor/contr/act */

	/* duplicate (must set newid) */
	for(base= FIRSTBASE; base; base= base->next) {
		ob= base->object;
		
		if( (base->flag & flag)==flag ) {
			if(ob->id.lib==NULL && ob->id.us>1) {
				/* base gets copy of object */
				obn= copy_object(ob);
				base->object= obn;
				ob->id.us--;
			}
		}
	}
	
	ID_NEW(scene->camera);
	if(v3d) ID_NEW(v3d->camera);
	
	/* object pointers */
	for(base= FIRSTBASE; base; base= base->next) {
		ob= base->object;
		if(ob->id.lib==NULL) {
			relink_constraints(&base->object->constraints);
			if (base->object->pose){
				bPoseChannel *chan;
				for (chan = base->object->pose->chanbase.first; chan; chan=chan->next){
					relink_constraints(&chan->constraints);
				}
			}
			modifiers_foreachObjectLink(base->object, single_object_users__forwardModifierLinks, NULL);
			
			ID_NEW(ob->parent);
		}
	}

	set_sca_new_poins();
}

void new_id_matar(Material **matar, int totcol)
{
	ID *id;
	int a;
	
	for(a=0; a<totcol; a++) {
		id= (ID *)matar[a];
		if(id && id->lib==0) {
			if(id->newid) {
				matar[a]= (Material *)id->newid;
				id_us_plus(id->newid);
				id->us--;
			}
			else if(id->us>1) {
				matar[a]= copy_material(matar[a]);
				id->us--;
				id->newid= (ID *)matar[a];
			}
		}
	}
}

void single_obdata_users(Scene *scene, int flag)
{
	Object *ob;
	Lamp *la;
	Curve *cu;
	//Camera *cam;
	Base *base;
	Mesh *me;
	ID *id;
	int a;

	for(base= FIRSTBASE; base; base= base->next) {
		ob= base->object;
		if(ob->id.lib==NULL && (base->flag & flag)==flag ) {
			id= ob->data;
			
			if(id && id->us>1 && id->lib==0) {
				ob->recalc= OB_RECALC_DATA;
				
				switch(ob->type) {
				case OB_LAMP:
					if(id && id->us>1 && id->lib==NULL) {
						ob->data= la= copy_lamp(ob->data);
						for(a=0; a<MAX_MTEX; a++) {
							if(la->mtex[a]) {
								ID_NEW(la->mtex[a]->object);
							}
						}
					}
					break;
				case OB_CAMERA:
					ob->data= copy_camera(ob->data);
					break;
				case OB_MESH:
					me= ob->data= copy_mesh(ob->data);
					//if(me && me->key)
					//	ipo_idnew(me->key->ipo);	/* drivers */
					break;
				case OB_MBALL:
					ob->data= copy_mball(ob->data);
					break;
				case OB_CURVE:
				case OB_SURF:
				case OB_FONT:
					ob->data= cu= copy_curve(ob->data);
					ID_NEW(cu->bevobj);
					ID_NEW(cu->taperobj);
					break;
				case OB_LATTICE:
					ob->data= copy_lattice(ob->data);
					break;
				case OB_ARMATURE:
					ob->recalc |= OB_RECALC_DATA;
					ob->data= copy_armature(ob->data);
					armature_rebuild_pose(ob, ob->data);
					break;
				default:
					if (G.f & G_DEBUG)
						printf("ERROR single_obdata_users: can't copy %s\n", id->name);
					return;
				}
				
				id->us--;
				id->newid= ob->data;
				
			}
			
#if 0 // XXX old animation system
			id= (ID *)ob->action;
			if (id && id->us>1 && id->lib==NULL){
				if(id->newid){
					ob->action= (bAction *)id->newid;
					id_us_plus(id->newid);
				}
				else {
					ob->action= copy_action(ob->action);
					id->us--;
					id->newid=(ID *)ob->action;
				}
			}
			id= (ID *)ob->ipo;
			if(id && id->us>1 && id->lib==NULL) {
				if(id->newid) {
					ob->ipo= (Ipo *)id->newid;
					id_us_plus(id->newid);
				}
				else {
					ob->ipo= copy_ipo(ob->ipo);
					id->us--;
					id->newid= (ID *)ob->ipo;
				}
				ipo_idnew(ob->ipo);	/* drivers */
			}
			/* other ipos */
			switch(ob->type) {
			case OB_LAMP:
				la= ob->data;
				if(la->ipo && la->ipo->id.us>1) {
					la->ipo->id.us--;
					la->ipo= copy_ipo(la->ipo);
					ipo_idnew(la->ipo);	/* drivers */
				}
				break;
			case OB_CAMERA:
				cam= ob->data;
				if(cam->ipo && cam->ipo->id.us>1) {
					cam->ipo->id.us--;
					cam->ipo= copy_ipo(cam->ipo);
					ipo_idnew(cam->ipo);	/* drivers */
				}
				break;
			}
#endif // XXX old animation system
		}
	}
	
	me= G.main->mesh.first;
	while(me) {
		ID_NEW(me->texcomesh);
		me= me->id.next;
	}
}

void single_ipo_users(Scene *scene, int flag)
{
#if 0 // XXX old animation system
	Object *ob;
	Base *base;
	ID *id;
	
	for(base= FIRSTBASE; base; base= base->next) {
		ob= base->object;
		if(ob->id.lib==NULL && (flag==0 || (base->flag & SELECT)) ) {
			ob->recalc= OB_RECALC_DATA;
			
			id= (ID *)ob->ipo;
			if(id && id->us>1 && id->lib==NULL) {
				ob->ipo= copy_ipo(ob->ipo);
				id->us--;
				ipo_idnew(ob->ipo);	/* drivers */
			}
		}
	}
#endif // XXX old animation system
}

static void single_mat_users(Scene *scene, int flag, int do_textures)
{
	Object *ob;
	Base *base;
	Material *ma, *man;
	Tex *tex;
	int a, b;
	
	for(base= FIRSTBASE; base; base= base->next) {
		ob= base->object;
		if(ob->id.lib==NULL && (flag==0 || (base->flag & SELECT)) ) {
	
			for(a=1; a<=ob->totcol; a++) {
				ma= give_current_material(ob, a);
				if(ma) {
					/* do not test for LIB_NEW: this functions guaranteed delivers single_users! */
					
					if(ma->id.us>1) {
						man= copy_material(ma);
					
						man->id.us= 0;
						assign_material(ob, man, a);
	
#if 0 // XXX old animation system						
						if(ma->ipo) {
							man->ipo= copy_ipo(ma->ipo);
							ma->ipo->id.us--;
							ipo_idnew(ma->ipo);	/* drivers */
						}
#endif // XXX old animation system
						if(do_textures) {
							for(b=0; b<MAX_MTEX; b++) {
								if(ma->mtex[b] && ma->mtex[b]->tex) {
									tex= ma->mtex[b]->tex;
									if(tex->id.us>1) {
										ma->mtex[b]->tex= copy_texture(tex);
										tex->id.us--;
									}
								}
							}
						}
					}
				}
			}
		}
	}
}

void do_single_tex_user(Tex **from)
{
	Tex *tex, *texn;
	
	tex= *from;
	if(tex==0) return;
	
	if(tex->id.newid) {
		*from= (Tex *)tex->id.newid;
		id_us_plus(tex->id.newid);
		tex->id.us--;
	}
	else if(tex->id.us>1) {
		texn= copy_texture(tex);
		tex->id.newid= (ID *)texn;
		tex->id.us--;
		*from= texn;
	}
}

void single_tex_users_expand()
{
	/* only when 'parent' blocks are LIB_NEW */
	Main *bmain= G.main;
	Material *ma;
	Lamp *la;
	World *wo;
	int b;
		
	for(ma= bmain->mat.first; ma; ma=ma->id.next) {
		if(ma->id.flag & LIB_NEW) {
			for(b=0; b<MAX_MTEX; b++) {
				if(ma->mtex[b] && ma->mtex[b]->tex) {
					do_single_tex_user( &(ma->mtex[b]->tex) );
				}
			}
		}
	}

	for(la= bmain->lamp.first; la; la=la->id.next) {
		if(la->id.flag & LIB_NEW) {
			for(b=0; b<MAX_MTEX; b++) {
				if(la->mtex[b] && la->mtex[b]->tex) {
					do_single_tex_user( &(la->mtex[b]->tex) );
				}
			}
		}
	}

	for(wo= bmain->world.first; wo; wo=wo->id.next) {
		if(wo->id.flag & LIB_NEW) {
			for(b=0; b<MAX_MTEX; b++) {
				if(wo->mtex[b] && wo->mtex[b]->tex) {
					do_single_tex_user( &(wo->mtex[b]->tex) );
				}
			}
		}
	}
}

static void single_mat_users_expand(void)
{
	/* only when 'parent' blocks are LIB_NEW */
	Main *bmain= G.main;
	Object *ob;
	Mesh *me;
	Curve *cu;
	MetaBall *mb;
	Material *ma;
	int a;
	
	for(ob=bmain->object.first; ob; ob=ob->id.next)
		if(ob->id.flag & LIB_NEW)
			new_id_matar(ob->mat, ob->totcol);

	for(me=bmain->mesh.first; me; me=me->id.next)
		if(me->id.flag & LIB_NEW)
			new_id_matar(me->mat, me->totcol);

	for(cu=bmain->curve.first; cu; cu=cu->id.next)
		if(cu->id.flag & LIB_NEW)
			new_id_matar(cu->mat, cu->totcol);

	for(mb=bmain->mball.first; mb; mb=mb->id.next)
		if(mb->id.flag & LIB_NEW)
			new_id_matar(mb->mat, mb->totcol);

	/* material imats  */
	for(ma=bmain->mat.first; ma; ma=ma->id.next)
		if(ma->id.flag & LIB_NEW)
			for(a=0; a<MAX_MTEX; a++)
				if(ma->mtex[a])
					ID_NEW(ma->mtex[a]->object);
}

/* used for copying scenes */
void ED_object_single_users(Scene *scene, int full)
{
	single_object_users(scene, NULL, 0);

	if(full) {
		single_obdata_users(scene, 0);
		single_mat_users_expand();
		single_tex_users_expand();
	}

	clear_id_newpoins();
}

/******************************* Make Local ***********************************/

/* helper for below, ma was checked to be not NULL */
static void make_local_makelocalmaterial(Material *ma)
{
	AnimData *adt;
	int b;
	
	id_make_local(&ma->id, 0);
	
	for(b=0; b<MAX_MTEX; b++)
		if(ma->mtex[b] && ma->mtex[b]->tex)
			id_make_local(&ma->mtex[b]->tex->id, 0);
	
	adt= BKE_animdata_from_id(&ma->id);
	if(adt) BKE_animdata_make_local(adt);

	/* nodetree? XXX */
}

static int make_local_exec(bContext *C, wmOperator *op)
{
	AnimData *adt;
	ParticleSystem *psys;
	Material *ma, ***matarar;
	Lamp *la;
	ID *id;
	int a, b, mode= RNA_enum_get(op->ptr, "type");;
	
	if(mode==3) {
		all_local(NULL, 0);	/* NULL is all libs */
		WM_event_add_notifier(C, NC_WINDOW, NULL);
		return OPERATOR_FINISHED;
	}

	clear_id_newpoins();
	
	CTX_DATA_BEGIN(C, Object*, ob, selected_objects) {
		if(ob->id.lib)
			id_make_local(&ob->id, 0);
	}
	CTX_DATA_END;
	
	/* maybe object pointers */
	CTX_DATA_BEGIN(C, Object*, ob, selected_objects) {
		if(ob->id.lib==NULL) {
			ID_NEW(ob->parent);
		}
	}
	CTX_DATA_END;

	CTX_DATA_BEGIN(C, Object*, ob, selected_objects) {
		id= ob->data;
			
		if(id && mode>1) {
			id_make_local(id, 0);
			adt= BKE_animdata_from_id(id);
			if(adt) BKE_animdata_make_local(adt);
		}

		for(psys=ob->particlesystem.first; psys; psys=psys->next)
			id_make_local(&psys->part->id, 0);

		adt= BKE_animdata_from_id(&ob->id);
		if(adt) BKE_animdata_make_local(adt);
	}
	CTX_DATA_END;

	if(mode>1) {
		CTX_DATA_BEGIN(C, Object*, ob, selected_objects) {
			if(ob->type==OB_LAMP) {
				la= ob->data;

				for(b=0; b<MAX_MTEX; b++)
					if(la->mtex[b] && la->mtex[b]->tex)
						id_make_local(&la->mtex[b]->tex->id, 0);
			}
			else {
				for(a=0; a<ob->totcol; a++) {
					ma= ob->mat[a];
					if(ma)
						make_local_makelocalmaterial(ma);
				}
				
				matarar= (Material ***)give_matarar(ob);
				if(matarar) {
					for(a=0; a<ob->totcol; a++) {
						ma= (*matarar)[a];
						if(ma)
							make_local_makelocalmaterial(ma);
					}
				}
			}
		}
		CTX_DATA_END;
	}

	WM_event_add_notifier(C, NC_WINDOW, NULL);

	return OPERATOR_FINISHED;
}

void OBJECT_OT_make_local(wmOperatorType *ot)
{
	static EnumPropertyItem type_items[]= {
		{1, "SELECTED_OBJECTS", 0, "Selected Objects", ""},
		{2, "SELECTED_OBJECTS_DATA", 0, "Selected Objects and Data", ""},
		{3, "ALL", 0, "All", ""},
		{0, NULL, 0, NULL, NULL}};

	/* identifiers */
	ot->name= "Make Local";
	ot->description = "Make library linked datablocks local to this file";
	ot->idname= "OBJECT_OT_make_local";
	
	/* api callbacks */
	ot->invoke= WM_menu_invoke;
	ot->exec= make_local_exec;
	ot->poll= ED_operator_scene_editable;
	
	/* flags */
	ot->flag= OPTYPE_REGISTER|OPTYPE_UNDO;
	
	/* properties */
	ot->prop= RNA_def_enum(ot->srna, "type", type_items, 0, "Type", "");
}

static int make_single_user_exec(bContext *C, wmOperator *op)
{
	Scene *scene= CTX_data_scene(C);
	View3D *v3d= CTX_wm_view3d(C); /* ok if this is NULL */
	int flag= RNA_enum_get(op->ptr, "type"); /* 0==ALL, SELECTED==selected objecs */

	if(RNA_boolean_get(op->ptr, "object"))
		single_object_users(scene, v3d, flag);

	if(RNA_boolean_get(op->ptr, "obdata"))
		single_obdata_users(scene, flag);

	if(RNA_boolean_get(op->ptr, "material"))
		single_mat_users(scene, flag, FALSE);

	if(RNA_boolean_get(op->ptr, "texture"))
		single_mat_users(scene, flag, TRUE);

	if(RNA_boolean_get(op->ptr, "animation"))
		single_ipo_users(scene, flag);

	clear_id_newpoins();

	WM_event_add_notifier(C, NC_WINDOW, NULL);
	return OPERATOR_FINISHED;
}

void OBJECT_OT_make_single_user(wmOperatorType *ot)
{
	static EnumPropertyItem type_items[]= {
		{SELECT, "SELECTED_OBJECTS", 0, "Selected Objects", ""},
		{0, "ALL", 0, "All", ""},
		{0, NULL, 0, NULL, NULL}};

	/* identifiers */
	ot->name= "Make Single User";
	ot->description = "Make linked data local to each object";
	ot->idname= "OBJECT_OT_make_single_user";

	/* api callbacks */
	ot->invoke= WM_menu_invoke;
	ot->exec= make_single_user_exec;
	ot->poll= ED_operator_scene_editable;

	/* flags */
	ot->flag= OPTYPE_REGISTER|OPTYPE_UNDO;

	/* properties */
	ot->prop= RNA_def_enum(ot->srna, "type", type_items, 0, "Type", "");

	RNA_def_boolean(ot->srna, "object", 0, "Object", "Make single user objects");
	RNA_def_boolean(ot->srna, "obdata", 0, "Object Data", "Make single user object data");
	RNA_def_boolean(ot->srna, "material", 0, "Materials", "Make materials local to each datablock");
	RNA_def_boolean(ot->srna, "texture", 0, "Textures", "Make textures local to each material");
	RNA_def_boolean(ot->srna, "animation", 0, "Animation Data", "Make animation data local to each object");
}

static int drop_named_material_invoke(bContext *C, wmOperator *op, wmEvent *event)
{
	Base *base= ED_view3d_give_base_under_cursor(C, event->mval);
	Material *ma;
	char name[32];
	
	RNA_string_get(op->ptr, "name", name);
	ma= (Material *)find_id("MA", name);
	if(base==NULL || ma==NULL) 
		return OPERATOR_CANCELLED;
	
	assign_material(base->object, ma, 1);
	
	DAG_ids_flush_update(0);
	WM_event_add_notifier(C, NC_SPACE|ND_SPACE_VIEW3D, CTX_wm_view3d(C));
	
	return OPERATOR_FINISHED;
}

/* used for dropbox */
/* assigns to object under cursor, only first material slot */
void OBJECT_OT_drop_named_material(wmOperatorType *ot)
{

	/* identifiers */
	ot->name= "Drop Named Material on Object";
	ot->description = "";
	ot->idname= "OBJECT_OT_drop_named_material";
	
	/* api callbacks */
	ot->invoke= drop_named_material_invoke;
	ot->poll= ED_operator_scene_editable;
	
	/* flags */
	ot->flag= OPTYPE_UNDO;
	
	/* properties */
	RNA_def_string(ot->srna, "name", "Material", 24, "Name", "Material name to assign.");
}<|MERGE_RESOLUTION|>--- conflicted
+++ resolved
@@ -1220,45 +1220,6 @@
 
 	CTX_DATA_BEGIN(C, Object*, obt, selected_editable_objects) {
 		if(ob != obt) {
-<<<<<<< HEAD
-			switch(event) {
-			case MAKE_LINKS_OBDATA: /* obdata */
-							id= obt->data;
-							id->us--;
-
-							id= ob->data;
-							id_us_plus(id);
-							obt->data= id;
-
-							/* if amount of material indices changed: */
-							test_object_materials(obt->data);
-
-							obt->recalc |= OB_RECALC_DATA;
-				break;
-			case MAKE_LINKS_MATERIALS:
-				/* new approach, using functions from kernel */
-				for(a=0; a<ob->totcol; a++) {
-					Material *ma= give_current_material(ob, a+1);
-					assign_material(obt, ma, a+1);	/* also works with ma==NULL */
-						}
-				break;
-			case MAKE_LINKS_ANIMDATA:
-				BKE_copy_animdata_id((ID *)obt, (ID *)ob);
-				BKE_copy_animdata_id((ID *)obt->data, (ID *)ob->data);
-				break;
-			case MAKE_LINKS_DUPLIGROUP:
-					if(ob->dup_group) ob->dup_group->id.us--;
-					obt->dup_group= ob->dup_group;
-					if(obt->dup_group) {
-						id_us_plus((ID *)obt->dup_group);
-						obt->transflag |= OB_DUPLIGROUP;
-					}
-				break;
-			case MAKE_LINKS_MODIFIERS:
-				object_link_modifiers(obt, ob);
-				obt->recalc |= OB_RECALC;
-				break;
-=======
 			if (allow_make_links_data(event, ob, obt)) {
 				switch(event) {
 				case MAKE_LINKS_OBDATA: /* obdata */
@@ -1296,8 +1257,7 @@
 					object_link_modifiers(obt, ob);
 					obt->recalc |= OB_RECALC_ALL;
 					break;
-				}
->>>>>>> 7f083c45
+						}
 			}
 		}
 	}
