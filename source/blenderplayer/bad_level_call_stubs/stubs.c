/*
 * ***** BEGIN GPL LICENSE BLOCK *****
 *
 * This program is free software; you can redistribute it and/or
 * modify it under the terms of the GNU General Public License
 * as published by the Free Software Foundation; either version 2
 * of the License, or (at your option) any later version.
 *
 * This program is distributed in the hope that it will be useful,
 * but WITHOUT ANY WARRANTY; without even the implied warranty of
 * MERCHANTABILITY or FITNESS FOR A PARTICULAR PURPOSE.  See the
 * GNU General Public License for more details.
 *
 * You should have received a copy of the GNU General Public License
 * along with this program; if not, write to the Free Software Foundation,
 * Inc., 51 Franklin Street, Fifth Floor, Boston, MA 02110-1301, USA.
 *
 * The Original Code is Copyright (C) 2001-2002 by NaN Holding BV.
 * All rights reserved.
 *
 * The Original Code is: all of this file.
 *
 * Contributor(s): none yet.
 *
 * ***** END GPL LICENSE BLOCK *****
 * BKE_bad_level_calls function stubs
 */

/** \file blenderplayer/bad_level_call_stubs/stubs.c
 *  \ingroup blc
 */


#ifdef WITH_GAMEENGINE
#include <stdlib.h>
#include "DNA_listBase.h"
#include "RNA_types.h"

struct ARegion;
struct ARegionType;
struct Base;
struct Brush;
struct bNodeTree;
struct bNodeSocket;
struct CSG_FaceIteratorDescriptor;
struct CSG_VertexIteratorDescriptor;
struct ColorBand;
struct CurveMapping;
struct Curve;
struct DerivedMesh;
struct EditBone;
struct EditFace;
struct EditMesh;
struct EnvMap;
struct ID;
struct FCurve;
struct FreestyleConfig;
struct FreestyleLineSet;
struct ImBuf;
struct Image;
struct ImageUser;
struct KeyingSetInfo;
struct KeyingSet;
struct LOD_Decimation_Info;
struct MTex;
struct Main;
struct Material;
struct MCol;
struct MenuType;
struct Mesh;
struct ModifierData;
struct MovieClip;
struct MultiresModifierData;
struct NodeBlurData;
struct Nurb;
struct Object;
struct PBVHNode;
struct Render;
struct RenderEngine;
struct RenderEngineType;
struct RenderLayer;
struct RenderResult;
struct Scene;
struct SceneRenderLayer;
struct ScrArea;
struct SculptSession;
struct ShadeInput;
struct ShadeResult;
struct SpaceClip;
struct SpaceImage;
struct SpaceNode;
struct Tex;
struct TexResult;
struct Text;
struct bAction;
struct bArmature;
struct bConstraint;
struct bNode;
struct bPoseChannel;
struct uiLayout;
struct wmEvent;
struct wmKeyConfig;
struct wmKeyMap;
struct wmOperator;
struct wmWindow;
struct wmWindowManager;
struct View3D;
struct ToolSettings;
struct bContextDataResult;
struct bConstraintTarget;
struct bPythonConstraint;
struct bConstraintOb;
struct Context;
struct ChannelDriver;

/*new render funcs */
float *RE_RenderLayerGetPass(struct RenderLayer *rl, int passtype) {return (float *) NULL;}
float RE_filter_value(int type, float x) {return 0.0f;}
struct RenderLayer *RE_GetRenderLayer(struct RenderResult *rr, const char *name) {return (struct RenderLayer *)NULL;}

/* zbuf.c stub */
void antialias_tagbuf(int xsize, int ysize, char *rectmove) {}
void RE_zbuf_accumulate_vecblur(struct NodeBlurData *nbd, int xsize, int ysize, float *newrect, float *imgrect, float *vecbufrect, float *zbufrect) {}

/* imagetexture.c stub */
void ibuf_sample(struct ImBuf *ibuf, float fx, float fy, float dx, float dy, float *result) {}

/* texture.c */
int multitex_thread(struct Tex *tex, float *texvec, float *dxt, float *dyt, int osatex, struct TexResult *texres, short thread, short which_output) {return 0;}
int multitex_ext(struct Tex *tex, float *texvec, float *dxt, float *dyt, int osatex, struct TexResult *texres){return 0;}
int multitex_ext_safe(struct Tex *tex, float *texvec, struct TexResult *texres){return 0;}
int multitex_nodes(struct Tex *tex, float *texvec, float *dxt, float *dyt, int osatex, struct TexResult *texres, short thread, short which_output, struct ShadeInput *shi, struct MTex *mtex) {return 0;}

struct Material *RE_init_sample_material(struct Material *orig_mat, struct Scene *scene) {return (struct Material *)NULL;}
void RE_free_sample_material(struct Material *mat) {}
void RE_sample_material_color(struct Material *mat, float color[3], float *alpha, const float volume_co[3], const float surface_co[3],
						   int face_index, short hit_quad, struct DerivedMesh *orcoDm, struct Object *ob) {}

/* nodes */
struct RenderResult *RE_GetResult(struct Render *re){return (struct RenderResult *) NULL;}
struct Render *RE_GetRender(const char *name){return (struct Render *) NULL;}

/* blenkernel */
void RE_FreeRenderResult(struct RenderResult *res){}
struct RenderResult *RE_MultilayerConvert(void *exrhandle, int rectx, int recty){return (struct RenderResult *) NULL;}
void RE_GetResultImage(struct Render *re, struct RenderResult *rr){}
int RE_RenderInProgress(struct Render *re){return 0;}
struct Scene *RE_GetScene(struct Render *re){return (struct Scene *) NULL;}
void RE_Database_Free(struct Render *re){}
void RE_FreeRender(struct Render *re){}
void RE_DataBase_GetView(struct Render *re, float mat[][4]){}
int externtex(struct MTex *mtex, float *vec, float *tin, float *tr, float *tg, float *tb, float *ta){return 0;}
float texture_value_blend(float tex, float out, float fact, float facg, int blendtype, int flip){return 0.0f;}
void texture_rgb_blend(float *in, float *tex, float *out, float fact, float facg, int blendtype){}
char stipple_quarttone[1]; //GLubyte stipple_quarttone[128]
double elbeemEstimateMemreq(int res, float sx, float sy, float sz, int refine, char *retstr) {return 0.0f;}
struct Render *RE_NewRender(const char *name){return (struct Render*) NULL;}
void RE_SwapResult(struct Render *re, struct RenderResult **rr){}
void RE_BlenderFrame(struct Render *re, struct Scene *scene, int frame){}
int RE_WriteEnvmapResult(struct ReportList *reports, struct Scene *scene, struct EnvMap *env, const char *relpath, const char imtype, float layout[12]) { return 0; }

/* rna */
float *give_cursor(struct Scene *scene, struct View3D *v3d){return (float *) NULL;}
void WM_menutype_free(void){}
void WM_menutype_freelink(struct MenuType* mt){}
int WM_menutype_add(struct MenuType *mt) {return 0;}
int WM_operator_props_dialog_popup (struct bContext *C, struct wmOperator *op, int width, int height){return 0;}
int WM_operator_confirm(struct bContext *C, struct wmOperator *op, struct wmEvent *event){return 0;}
struct MenuType *WM_menutype_find(const char *idname, int quiet){return (struct MenuType *) NULL;}
void WM_operator_stack_clear(struct bContext *C) {}

void WM_autosave_init(struct bContext *C){}
void WM_jobs_stop_all(struct wmWindowManager *wm){}

char *WM_clipboard_text_get(int selection){return (char*)0;}
void WM_clipboard_text_set(char *buf, int selection){}

struct wmKeyMapItem *WM_keymap_item_find_id(struct wmKeyMap *keymap, int id){return (struct wmKeyMapItem *) NULL;}
int WM_enum_search_invoke(struct bContext *C, struct wmOperator *op, struct wmEvent *event){return 0;}
void WM_event_add_notifier(const struct bContext *C, unsigned int type, void *reference){}
void WM_main_add_notifier(unsigned int type, void *reference){}
void ED_armature_bone_rename(struct bArmature *arm, char *oldnamep, char *newnamep){}
struct wmEventHandler *WM_event_add_modal_handler(struct bContext *C, struct wmOperator *op){return (struct wmEventHandler *)NULL;}
struct wmTimer *WM_event_add_timer(struct wmWindowManager *wm, struct wmWindow *win, int event_type, double timestep){return (struct wmTimer *)NULL;}
void WM_event_remove_timer(struct wmWindowManager *wm, struct wmWindow *win, struct wmTimer *timer){}
void ED_armature_edit_bone_remove(struct bArmature *arm, struct EditBone *exBone){}
void object_test_constraints (struct Object *owner){}
void ED_object_parent(struct Object *ob, struct Object *par, int type, const char *substr){}
void ED_object_constraint_set_active(struct Object *ob, struct bConstraint *con){}
void ED_node_composit_default(struct Scene *sce){}
void *ED_region_draw_cb_activate(struct ARegionType *art, void(*draw)(const struct bContext *, struct ARegion *, void *), void *custumdata, int type){return 0;} /* XXX this one looks weird */
void *ED_region_draw_cb_customdata(void *handle){return 0;} /* XXX This one looks wrong also */
void ED_region_draw_cb_exit(struct ARegionType *art, void *handle){}
void	ED_area_headerprint(struct ScrArea *sa, char *str){}

struct EditBone *ED_armature_bone_get_mirrored(struct ListBase *edbo, struct EditBone *ebo){return (struct EditBone *) NULL;}
struct EditBone *ED_armature_edit_bone_add(struct bArmature *arm, char *name){return (struct EditBone*) NULL;}
struct ListBase *get_active_constraints (struct Object *ob){return (struct ListBase *) NULL;}
struct ListBase *get_constraint_lb(struct Object *ob, struct bConstraint *con, struct bPoseChannel **pchan_r){return (struct ListBase *) NULL;}
int ED_pose_channel_in_IK_chain(struct Object *ob, struct bPoseChannel *pchan){return 0;}

int ED_space_image_show_uvedit(struct SpaceImage *sima, struct Object *obedit){return 0;}
int ED_space_image_show_render(struct SpaceImage *sima){return 0;}
int ED_space_image_show_paint(struct SpaceImage *sima){return 0;}
void ED_space_image_paint_update(struct wmWindowManager *wm, struct ToolSettings *settings){}
void ED_space_image_set(struct SpaceImage *sima, struct Scene *scene, struct Object *obedit, struct Image *ima){}
struct ImBuf *ED_space_image_buffer(struct SpaceImage *sima){return (struct ImBuf *) NULL;}
void ED_screen_set_scene(struct bContext *C, struct Scene *scene){}
void ED_space_clip_set(struct bContext *C, struct SpaceClip *sc, struct MovieClip *clip){}

void ED_area_tag_redraw_regiontype(struct ScrArea *sa, int regiontype){}
void ED_render_engine_changed(struct Main *bmain) {}

struct PTCacheEdit *PE_get_current(struct Scene *scene, struct Object *ob){return (struct PTCacheEdit *) NULL;}
void PE_current_changed(struct Scene *scene, struct Object *ob){}

/* rna keymap */
struct wmKeyMap *WM_keymap_active(struct wmWindowManager *wm, struct wmKeyMap *keymap){return (struct wmKeyMap *) NULL;}
struct wmKeyMap *WM_keymap_find(struct wmKeyConfig *keyconf, char *idname, int spaceid, int regionid){return (struct wmKeyMap *) NULL;}
struct wmKeyMap *WM_keymap_add_item(struct wmKeyMap *keymap, char *idname, int type, int val, int modifier, int keymodifier){return (struct wmKeyMap *) NULL;}
struct wmKeyMap *WM_keymap_copy_to_user(struct wmKeyMap *kemap){return (struct wmKeyMap *) NULL;} 
struct wmKeyMap *WM_keymap_list_find(struct ListBase *lb, char *idname, int spaceid, int regionid){return (struct wmKeyMap *) NULL;}
struct wmKeyConfig *WM_keyconfig_new(struct wmWindowManager *wm, char *idname){return (struct wmKeyConfig *) NULL;}
struct wmKeyConfig *WM_keyconfig_new_user(struct wmWindowManager *wm, char *idname){return (struct wmKeyConfig *) NULL;}
void WM_keyconfig_remove(struct wmWindowManager *wm, char *idname){}
void WM_keyconfig_set_active(struct wmWindowManager *wm, const char *idname) {}
void WM_keymap_remove_item(struct wmKeyMap *keymap, struct wmKeyMapItem *kmi){}
void WM_keymap_restore_to_default(struct wmKeyMap *keymap){}
void WM_keymap_restore_item_to_default(struct bContext *C, struct wmKeyMap *keymap, struct wmKeyMapItem *kmi){}
void WM_keymap_properties_reset(struct wmKeyMapItem *kmi){}
void WM_keyconfig_update_tag(struct wmKeyMap *keymap, struct wmKeyMapItem *kmi) {}
int WM_keymap_user_init(struct wmWindowManager *wm, struct wmKeyMap *keymap) {return 0;}
int WM_keymap_item_compare(struct wmKeyMapItem *k1, struct wmKeyMapItem *k2){return 0;}


/* rna editors */
struct FCurve *verify_fcurve (struct bAction *act, const char group[], const char rna_path[], const int array_index, short add){return (struct FCurve *) NULL;}
int insert_vert_fcurve(struct FCurve *fcu, float x, float y, short flag){return 0;}
void delete_fcurve_key(struct FCurve *fcu, int index, short do_recalc){}
struct KeyingSetInfo *ANIM_keyingset_info_find_named (const char name[]){return (struct KeyingSetInfo *) NULL;}
struct KeyingSet *ANIM_scene_get_active_keyingset (struct Scene *scene){return (struct KeyingSet *) NULL;}
int ANIM_scene_get_keyingset_index(struct Scene *scene, struct KeyingSet *ks){return 0;}
struct ListBase builtin_keyingsets;
void ANIM_keyingset_info_register (struct KeyingSetInfo *ksi){}
void ANIM_keyingset_info_unregister (const struct bContext *C, struct KeyingSetInfo *ksi){}
short ANIM_validate_keyingset (struct bContext *C, struct ListBase *dsources, struct KeyingSet *ks){return 0;}
short ANIM_add_driver(struct ID *id, const char rna_path[], int array_index, short flag, int type){return 0;}
short ANIM_remove_driver (struct ID *id, const char rna_path[], int array_index, short flag){return 0;}
void ED_space_image_release_buffer(struct SpaceImage *sima, void *lock){}
struct ImBuf *ED_space_image_acquire_buffer(struct SpaceImage *sima, void **lock_r){return (struct ImBuf *) NULL;}
void ED_space_image_zoom(struct SpaceImage *sima, struct ARegion *ar, float *zoomx, float *zoomy) {}
char *ED_info_stats_string(struct Scene *scene){return (char *) NULL;}
void ED_area_tag_redraw(struct ScrArea *sa){}
void ED_area_tag_refresh(struct ScrArea *sa){}
void ED_area_newspace(struct bContext *C, struct ScrArea *sa, int type){} 
void ED_region_tag_redraw(struct ARegion *ar){}
void WM_event_add_fileselect(struct bContext *C, struct wmOperator *op){}
void WM_cursor_wait (int val) {}
void ED_node_texture_default(struct Tex *tx){}
void ED_node_changed_update(struct bContext *C, struct bNode *node){}
void ED_node_generic_update(struct Main *bmain, struct bNodeTree *ntree, struct bNode *node){}
void ED_node_tree_update(struct SpaceNode *snode, struct Scene *scene){}
void ED_view3d_scene_layers_update(struct Main *bmain, struct Scene *scene){}
int ED_view3d_scene_layer_set(int lay, const int *values){return 0;}
void ED_view3d_quadview_update(struct ScrArea *sa, struct ARegion *ar){}
void ED_view3d_from_m4(float mat[][4], float ofs[3], float quat[4], float *dist){}
struct BGpic *ED_view3D_background_image_new(struct View3D *v3d){return (struct BGpic *) NULL;}
void ED_view3D_background_image_remove(struct View3D *v3d, struct BGpic *bgpic){}
void ED_view3D_background_image_clear(struct View3D *v3d){}
void view3d_apply_mat4(float mat[][4], float *ofs, float *quat, float *dist){}
int text_file_modified(struct Text *text){return 0;}
void ED_node_shader_default(struct Material *ma){}
void ED_screen_animation_timer_update(struct bContext *C, int redraws){}
void ED_base_object_select(struct Base *base, short mode){}
int ED_object_modifier_remove(struct ReportList *reports, struct Scene *scene, struct Object *ob, struct ModifierData *md){return 0;}
int ED_object_modifier_add(struct ReportList *reports, struct Scene *scene, struct Object *ob, char *name, int type){return 0;}
void ED_object_modifier_clear(struct Scene *scene, struct Object *ob){}
void ED_object_enter_editmode(struct bContext *C, int flag){}
void ED_object_exit_editmode(struct bContext *C, int flag){}
int uiLayoutGetActive(struct uiLayout *layout){return 0;}
int uiLayoutGetOperatorContext(struct uiLayout *layout){return 0;}
int uiLayoutGetAlignment(struct uiLayout *layout){return 0;}
int uiLayoutGetEnabled(struct uiLayout *layout){return 0;}
float uiLayoutGetScaleX(struct uiLayout *layout){return 0.0f;}
float uiLayoutGetScaleY(struct uiLayout *layout){return 0.0f;}
void uiLayoutSetActive(struct uiLayout *layout, int active){}
void uiLayoutSetOperatorContext(struct uiLayout *layout, int opcontext){}
void uiLayoutSetEnabled(struct uiLayout *layout, int enabled){}
void uiLayoutSetAlignment(struct uiLayout *layout, int alignment){}
void uiLayoutSetScaleX(struct uiLayout *layout, float scale){}
void uiLayoutSetScaleY(struct uiLayout *layout, float scale){}
void ED_base_object_free_and_unlink(struct Scene *scene, struct Base *base){}
void ED_mesh_calc_normals(struct Mesh *me){}
void ED_mesh_geometry_add(struct Mesh *mesh, struct ReportList *reports, int verts, int edges, int faces){}
void ED_mesh_material_add(struct Mesh *me, struct Material *ma){}
void ED_mesh_transform(struct Mesh *me, float *mat){}
void ED_mesh_update(struct Mesh *mesh, struct bContext *C){}
void ED_mesh_vertices_add(struct Mesh *mesh, struct ReportList *reports, int count){}
void ED_mesh_edges_add(struct Mesh *mesh, struct ReportList *reports, int count){}
void ED_mesh_faces_add(struct Mesh *mesh, struct ReportList *reports, int count){}
void ED_mesh_material_link(struct Mesh *mesh, struct Material *ma){}
int ED_mesh_color_add(struct bContext *C, struct Scene *scene, struct Object *ob, struct Mesh *me){return 0;}
int ED_mesh_uv_texture_add(struct bContext *C, struct Mesh *me){return 0;}
void ED_object_constraint_dependency_update(struct Scene *scene, struct Object *ob){}
void ED_object_constraint_update(struct Object *ob){}
struct bDeformGroup *ED_vgroup_add_name(struct Object *ob, char *name){return (struct bDeformGroup *) NULL;}
void ED_vgroup_vert_add(struct Object *ob, struct bDeformGroup *dg, int vertnum, float weight, int assignmode){}
void ED_vgroup_vert_remove(struct Object *ob, struct bDeformGroup *dg, int vertnum){}
void ED_vgroup_vert_weight(struct Object *ob, struct bDeformGroup *dg, int vertnum){}
void ED_vgroup_delete(struct Object *ob, struct bDeformGroup *defgroup){}
void ED_vgroup_clear(struct Object *ob){}
void ED_vgroup_object_is_edit_mode(struct Object *ob){}

void ED_sequencer_update_view(struct bContext *C, int view){}
float ED_rollBoneToVector(struct EditBone *bone, float new_up_axis[3]){return 0.0f;}
void ED_space_image_size(struct SpaceImage *sima, int *width, int *height){}

void ED_nurb_set_spline_type(struct Nurb *nu, int type){}

void EM_selectmode_set(struct EditMesh *em){}
int EM_texFaceCheck(struct EditMesh *em){return 0;}
struct MTFace *EM_get_active_mtface(struct EditMesh *em, struct EditFace **act_efa, struct MCol **mcol, int sloopy){return (struct MTFace *)NULL;}
void make_editMesh(struct Scene *scene, struct Object *ob){}
void load_editMesh(struct Scene *scene, struct Object *ob){}

void make_editLatt(struct Object *obedit){}
void load_editLatt(struct Object *obedit){}

void load_editNurb	(struct Object *obedit){}
void make_editNurb	(struct Object *obedit){}


void uiItemR(struct uiLayout *layout, struct PointerRNA *ptr, char *propname, int flag, char *name, int icon){}

struct PointerRNA uiItemFullO(struct uiLayout *layout, char *idname, char *name, int icon, struct IDProperty *properties, int context, int flag){struct PointerRNA a; return a;}
struct uiLayout *uiLayoutRow(struct uiLayout *layout, int align){return (struct uiLayout *) NULL;}
struct uiLayout *uiLayoutColumn(struct uiLayout *layout, int align){return (struct uiLayout *) NULL;}
struct uiLayout *uiLayoutColumnFlow(struct uiLayout *layout, int number, int align){return (struct uiLayout *) NULL;}
struct uiLayout *uiLayoutBox(struct uiLayout *layout){return (struct uiLayout *) NULL;}
struct uiLayout *uiLayoutSplit(struct uiLayout *layout, float percentage, int align){return (struct uiLayout *) NULL;}
int uiLayoutGetRedAlert(struct uiLayout *layout){return 0;}
void uiLayoutSetRedAlert(struct uiLayout *layout, int redalert){}
void uiItemsEnumR(struct uiLayout *layout, struct PointerRNA *ptr, char *propname){}
void uiItemMenuEnumR(struct uiLayout *layout, struct PointerRNA *ptr, char *propname, char *name, int icon){}
void uiItemEnumR_string(struct uiLayout *layout, struct PointerRNA *ptr, char *propname, char *value, char *name, int icon){}
void uiItemPointerR(struct uiLayout *layout, struct PointerRNA *ptr, char *propname, struct PointerRNA *searchptr, char *searchpropname, char *name, int icon){}
void uiItemPointerSubR(struct uiLayout *layout, struct PointerRNA *ptr, char *propname, char *searchpropname, char *name, int icon){}
void uiItemsEnumO(struct uiLayout *layout, char *opname, char *propname){}
void uiItemEnumO_string(struct uiLayout *layout, char *name, int icon, char *opname, char *propname, char *value_str){}
void uiItemMenuEnumO(struct uiLayout *layout, char *opname, char *propname, char *name, int icon){}
void uiItemBooleanO(struct uiLayout *layout, char *name, int icon, char *opname, char *propname, int value){}
void uiItemIntO(struct uiLayout *layout, char *name, int icon, char *opname, char *propname, int value){}
void uiItemFloatO(struct uiLayout *layout, char *name, int icon, char *opname, char *propname, float value){}
void uiItemStringO(struct uiLayout *layout, char *name, int icon, char *opname, char *propname, char *value){}
void uiItemL(struct uiLayout *layout, char *name, int icon){}
void uiItemM(struct uiLayout *layout, struct bContext *C, char *menuname, char *name, int icon){}
void uiItemS(struct uiLayout *layout){}
void uiItemFullR(struct uiLayout *layout, struct PointerRNA *ptr, struct PropertyRNA *prop, int index, int value, int flag, char *name, int icon){}
void uiLayoutSetContextPointer(struct uiLayout *layout, char *name, struct PointerRNA *ptr){}
char *uiLayoutIntrospect(struct uiLayout *layout){return (char *)NULL;}
void UI_reinit_font(void) {}

/* rna template */
void uiTemplateAnyID(struct uiLayout *layout, struct bContext *C, struct PointerRNA *ptr, char *propname, char *text){}
void uiTemplatePathBuilder(struct uiLayout *layout, struct bContext *C, struct PointerRNA *ptr, char *propname, struct PointerRNA *root_ptr, char *text){}
void uiTemplateHeader(struct uiLayout *layout, struct bContext *C, int menus){}
void uiTemplateID(struct uiLayout *layout, struct bContext *C, struct PointerRNA *ptr, char *propname, char *newop, char *unlinkop){}
struct uiLayout *uiTemplateModifier(struct uiLayout *layout, struct PointerRNA *ptr){return (struct uiLayout *) NULL;}
struct uiLayout *uiTemplateConstraint(struct uiLayout *layout, struct PointerRNA *ptr){return (struct uiLayout *) NULL;}
void uiTemplatePreview(struct uiLayout *layout, struct ID *id, int show_buttons, struct ID *parent, struct MTex *slot){}
void uiTemplateIDPreview(struct uiLayout *layout, struct bContext *C, struct PointerRNA *ptr, char *propname, char *newop, char *openop, char *unlinkop, int rows, int cols){}
void uiTemplateCurveMapping(struct uiLayout *layout, struct CurveMapping *cumap, int type, int compact){}
void uiTemplateColorRamp(struct uiLayout *layout, struct ColorBand *coba, int expand){}
void uiTemplateLayers(struct uiLayout *layout, struct PointerRNA *ptr, char *propname){}
void uiTemplateImageLayers(struct uiLayout *layout, struct bContext *C, struct Image *ima, struct ImageUser *iuser){}
ListBase uiTemplateList(struct uiLayout *layout, struct bContext *C, struct PointerRNA *ptr, char *propname, struct PointerRNA *activeptr, char *activepropname, int rows, int listtype){struct ListBase b = {0,0}; return b;}
void uiTemplateRunningJobs(struct uiLayout *layout, struct bContext *C){}
void uiTemplateOperatorSearch(struct uiLayout *layout){}
void uiTemplateHeader3D(struct uiLayout *layout, struct bContext *C){}
void uiTemplateEditModeSelection(struct uiLayout *layout, struct bContext *C){}
void uiTemplateTextureImage(struct uiLayout *layout, struct bContext *C, struct Tex *tex){}
void uiTemplateImage(struct uiLayout *layout, struct bContext *C, struct PointerRNA *ptr, char *propname, struct PointerRNA *userptr, int compact){}
void uiTemplateDopeSheetFilter(struct uiLayout *layout, struct bContext *C, struct PointerRNA *ptr){}
void uiTemplateColorWheel(struct uiLayout *layout, struct PointerRNA *ptr, char *propname, int value_slider){}
void uiTemplateHistogram(struct uiLayout *layout, struct PointerRNA *ptr, char *propname, int expand){}
void uiTemplateReportsBanner(struct uiLayout *layout, struct bContext *C, struct wmOperator *op){}
void uiTemplateWaveform(struct uiLayout *layout, struct PointerRNA *ptr, char *propname, int expand){}
void uiTemplateVectorscope(struct uiLayout *_self, struct PointerRNA *data, char* property, int expand){}
void uiTemplateNodeLink(struct uiLayout *layout, struct bNodeTree *ntree, struct bNode *node, struct bNodeSocket *input) {}
void uiTemplateNodeView(struct uiLayout *layout, struct bContext *C, struct bNodeTree *ntree, struct bNode *node, struct bNodeSocket *input) {}
void uiTemplateTextureUser(struct uiLayout *layout, struct bContext *C) {}
void uiTemplateTextureShow(struct uiLayout *layout, struct bContext *C, struct PointerRNA *ptr, struct PropertyRNA *prop) {}
void uiTemplateKeymapItemProperties(struct uiLayout *layout, struct PointerRNA *ptr){}
void uiTemplateMovieClip(struct uiLayout *layout, struct bContext *C, struct PointerRNA *ptr, const char *propname, int compact){}
void uiTemplateTrack(struct uiLayout *layout, struct PointerRNA *ptr, const char *propname){}
void uiTemplateMarker(struct uiLayout *layout, struct PointerRNA *ptr, const char *propname, PointerRNA *userptr, PointerRNA *trackptr, int compact){}
void uiTemplateImageSettings(struct uiLayout *layout, struct PointerRNA *imfptr){}

/* rna render */
struct RenderResult *RE_engine_begin_result(struct RenderEngine *engine, int x, int y, int w, int h){return (struct RenderResult *) NULL;}
struct RenderResult *RE_AcquireResultRead(struct Render *re){return (struct RenderResult *) NULL;}
struct RenderResult *RE_AcquireResultWrite(struct Render *re){return (struct RenderResult *) NULL;}
struct RenderStats *RE_GetStats(struct Render *re){return (struct RenderStats *) NULL;}
void RE_engine_update_result(struct RenderEngine *engine, struct RenderResult *result){}
void RE_engine_update_progress(struct RenderEngine *engine, float progress) {}
void RE_engine_end_result(struct RenderEngine *engine, struct RenderResult *result){}
void RE_engine_update_stats(struct RenderEngine *engine, char *stats, char *info){}
void RE_layer_load_from_file(struct RenderLayer *layer, struct ReportList *reports, char *filename){}
void RE_result_load_from_file(struct RenderResult *result, struct ReportList *reports, char *filename){}
void RE_AcquireResultImage(struct Render *re, struct RenderResult *rr){}
void RE_ReleaseResult(struct Render *re){}
void RE_ReleaseResultImage(struct Render *re){}
int RE_engine_test_break(struct RenderEngine *engine){return 0;}
void RE_engines_init() {}
void RE_engines_exit() {}
void RE_engine_report(struct RenderEngine *engine, int type, const char *msg) {}
ListBase R_engines = {NULL, NULL};
void RE_engine_free(struct RenderEngine *engine) {}
struct RenderEngineType *RE_engines_find(const char *idname) { return NULL; }

/* python */
struct wmOperatorType *WM_operatortype_find(const char *idname, int quiet){return (struct wmOperatorType *) NULL;}
struct GHashIterator *WM_operatortype_iter(){return (struct GHashIterator *) NULL;}
struct wmOperatorType *WM_operatortype_exists(const char *idname){return (struct wmOperatorType *) NULL;}
struct wmOperatorTypeMacro *WM_operatortype_macro_define(struct wmOperatorType *ot, const char *idname){return (struct wmOperatorTypeMacro *) NULL;}
int WM_operator_call_py(struct bContext *C, struct wmOperatorType *ot, int context, struct PointerRNA *properties, struct ReportList *reports){return 0;}
int WM_operatortype_remove(const char *idname){return 0;}
int WM_operator_poll(struct bContext *C, struct wmOperatorType *ot){return 0;}
int WM_operator_poll_context(struct bContext *C, struct wmOperatorType *ot, int context){return 0;}
int WM_operator_props_popup(struct bContext *C, struct wmOperator *op, struct wmEvent *event){return 0;}
void WM_operator_properties_free(struct PointerRNA *ptr){}
void WM_operator_properties_create(struct PointerRNA *ptr, const char *opstring){}
void WM_operator_properties_create_ptr(struct PointerRNA *ptr, struct wmOperatorType *ot){}
void WM_operator_properties_sanitize(struct PointerRNA *ptr, const short no_context){};
void WM_operatortype_append_ptr(void (*opfunc)(struct wmOperatorType*, void*), void *userdata){}
void WM_operatortype_append_macro_ptr(void (*opfunc)(struct wmOperatorType*, void*), void *userdata){}
void WM_operator_bl_idname(char *to, const char *from){}
void WM_operator_py_idname(char *to, const char *from){}
void WM_operator_ui_popup(struct bContext *C, struct wmOperator *op, int width, int height){}
short insert_keyframe (struct ID *id, struct bAction *act, const char group[], const char rna_path[], int array_index, float cfra, short flag){return 0;}
short delete_keyframe(struct ID *id, struct bAction *act, const char group[], const char rna_path[], int array_index, float cfra, short flag){return 0;};
char *WM_operator_pystring(struct bContext *C, struct wmOperatorType *ot, struct PointerRNA *opptr, int all_args){return (char *)NULL;}
struct wmKeyMapItem *WM_modalkeymap_add_item(struct wmKeyMap *km, int type, int val, int modifier, int keymodifier, int value){return (struct wmKeyMapItem *)NULL;}
struct wmKeyMap *WM_modalkeymap_add(struct wmKeyConfig *keyconf, char *idname, EnumPropertyItem *items){return (struct wmKeyMap *) NULL;}

/* RNA COLLADA dependency */
int collada_export(struct Scene *sce, const char *filepath){ return 0; }

int sculpt_get_brush_size(struct Brush *brush) {return 0;}
void sculpt_set_brush_size(struct Brush *brush, int size) {}
int sculpt_get_lock_brush_size(struct Brush *brush){ return 0;}
float sculpt_get_brush_unprojected_radius(struct Brush *brush){return 0.0f;}
void sculpt_set_brush_unprojected_radius(struct Brush *brush, float unprojected_radius){}
float sculpt_get_brush_alpha(struct Brush *brush){return 0.0f;}
void sculpt_set_brush_alpha(struct Brush *brush, float alpha){}
void ED_sculpt_modifiers_changed(struct Object *ob){};


/* bpy/python internal api */
void operator_wrapper(struct wmOperatorType *ot, void *userdata) {}
void BPY_text_free_code(struct Text *text) {}
void BPY_id_release(struct Text *text) {}
int BPY_context_member_get(struct Context *C, const char *member, struct bContextDataResult *result) { return 0; }
void BPY_pyconstraint_target(struct bPythonConstraint *con, struct bConstraintTarget *ct) {}
float BPY_driver_exec(struct ChannelDriver *driver, const float evaltime) {return 0.0f;} /* might need this one! */
void BPY_DECREF(void *pyob_ptr) {}
void BPY_pyconstraint_exec(struct bPythonConstraint *con, struct bConstraintOb *cob, struct ListBase *targets) {}
void macro_wrapper(struct wmOperatorType *ot, void *userdata) {} ;

<<<<<<< HEAD
/* Freestyle */
void FRS_add_freestyle_config(struct SceneRenderLayer* srl) {}
void FRS_free_freestyle_config(struct SceneRenderLayer* srl) {}
struct FreestyleLineSet *FRS_get_active_lineset(struct FreestyleConfig *config) { return NULL; }
short FRS_get_active_lineset_index(struct FreestyleConfig *config) { return 0; }
void FRS_set_active_lineset_index(struct FreestyleConfig *config, short index) {}
void FRS_unlink_target_object(struct FreestyleConfig *config, struct Object *ob) {}
=======
/* intern/dualcon */
struct DualConMesh;
struct DualConMesh *dualcon(const struct DualConMesh *input_mesh,
			    void *create_mesh,
			    int flags,
			    int mode,
			    float threshold,
			    float hermite_num,
			    float scale,
			    int depth) {return 0;}
>>>>>>> b5595298


char blender_path[] = "";

#endif // WITH_GAMEENGINE<|MERGE_RESOLUTION|>--- conflicted
+++ resolved
@@ -467,7 +467,6 @@
 void BPY_pyconstraint_exec(struct bPythonConstraint *con, struct bConstraintOb *cob, struct ListBase *targets) {}
 void macro_wrapper(struct wmOperatorType *ot, void *userdata) {} ;
 
-<<<<<<< HEAD
 /* Freestyle */
 void FRS_add_freestyle_config(struct SceneRenderLayer* srl) {}
 void FRS_free_freestyle_config(struct SceneRenderLayer* srl) {}
@@ -475,7 +474,6 @@
 short FRS_get_active_lineset_index(struct FreestyleConfig *config) { return 0; }
 void FRS_set_active_lineset_index(struct FreestyleConfig *config, short index) {}
 void FRS_unlink_target_object(struct FreestyleConfig *config, struct Object *ob) {}
-=======
 /* intern/dualcon */
 struct DualConMesh;
 struct DualConMesh *dualcon(const struct DualConMesh *input_mesh,
@@ -486,7 +484,6 @@
 			    float hermite_num,
 			    float scale,
 			    int depth) {return 0;}
->>>>>>> b5595298
 
 
 char blender_path[] = "";
